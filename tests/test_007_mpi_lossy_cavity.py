import os
import sys
import numpy as np
import pyvista as pv
import matplotlib.pyplot as plt

sys.path.append('../wakis')

from tqdm import tqdm
from scipy.constants import c

from wakis import SolverFIT3D
from wakis import GridFIT3D
from wakis import WakeSolver
from wakis.sources import Beam

import pytest

# Run with:
# mpiexec -n 2 python -m pytest --color=yes -v -s tests/test_007_mpi_lossy_cavity.py

# Turn true when running local
flag_plot_3D = False

@pytest.mark.slow
class TestMPILossyCavity:
    # Regression data
    WP = np.array([-1.20513623e-18 ,-3.43161145e-14 ,-9.12255548e-11 ,-5.96997512e-08,
                    -1.14173019e-05 ,-6.67499094e-04 ,-1.20239747e-02 ,-6.53062215e-02,
                    -9.26520639e-02 , 2.78321623e-02  ,1.25518516e-01 , 7.30670041e-02,
                    -1.90239810e-02 ,-4.85596408e-02 ,-3.20357619e-02 ,-1.41604640e-02,
                    6.08356174e-02 , 8.46570691e-02 ,-5.47181776e-02 ,-1.16180823e-01,
                    1.96111216e-02 , 9.92679050e-02 , 2.71878152e-02 ,-5.20035156e-02,
                    -4.06137472e-02 ,-1.13185667e-02 , 1.23530805e-02 , 7.68524041e-02,
                    2.25859758e-02 ,-9.37436643e-02 ,-5.75287185e-02 , 6.39890431e-02,
                    8.01280003e-02 ,-2.25671230e-02 ,-5.80154107e-02 ,-1.67525750e-02,
                    1.87720028e-03 , 4.10247646e-02  ,5.36731566e-02 ,-3.30682943e-02,
                    -8.35234400e-02 ,-3.49965114e-03 , 8.57976513e-02 , 3.52580927e-02,
                    -5.59291793e-02 ,-3.74168173e-02 ,-1.57790071e-03 , 2.16477574e-02,
                    4.65687493e-02 , 1.13356268e-02 ,-5.61946649e-02 ,-5.45040228e-02,
                    4.41993189e-02  ,7.38920452e-02 ,-1.60854441e-02 ,-5.54896162e-02,
                    -1.77145556e-02 , 1.61884877e-02 , 3.33170207e-02 , 2.63165394e-02,
                    -1.83733826e-02 ,-5.94726314e-02 ,-1.15493543e-02 , 6.90379083e-02,
                    3.30361171e-02 ,-4.32087737e-02 ,-4.14862834e-02 , 2.95742481e-03,
                    3.11653273e-02 , 2.43513549e-02 , 5.17266702e-03 ,-3.70591561e-02,
                    -4.24818163e-02 , 3.09681557e-02 , 5.76902933e-02 ,-4.78519848e-03,
                    -5.02625318e-02 ,-2.09821868e-02 , 2.46893459e-02 , 2.77009485e-02,
                    1.12395692e-02 ,-1.34117335e-02 ,-4.22375110e-02 ,-8.34037808e-03,
                    4.81709861e-02 , 3.05819110e-02 ,-2.98222467e-02 ,-4.38079436e-02,
                    6.51694708e-03 , 3.11637911e-02 , 1.61475003e-02 ,-1.03231050e-03,
                    -2.84581274e-02 ,-2.64695160e-02  ,1.92431962e-02 , 4.34036616e-02,
                    3.00897180e-03 ,-4.36364833e-02 ,-2.09601909e-02 , 2.48741294e-02,
                    2.47321674e-02  ,5.34334063e-03 ,-1.56819510e-02 ,-2.75503078e-02])

    Z = np.array([ 7.77970188e+00   -0.j      ,   -3.85415882e+00  +14.7587971j,
                -3.61177110e+00   +4.52999754j,  1.11502695e+01  +16.94389961j,
                -1.48367615e+00  +31.13414676j ,-2.42369181e+00  +20.20481814j,
                1.32631009e+01  +32.26388931j , 7.84469425e-02  +48.06727516j,
                -2.04548300e+00  +36.16821013j , 1.55741147e+01  +48.44883647j,
                1.37311998e+00  +66.93221773j ,-2.19747672e+00  +53.47374311j,
                1.86245241e+01  +66.56951352j  ,2.65234275e+00  +89.33983678j,
                -2.94989399e+00  +73.40544312j , 2.31553338e+01  +88.22587886j,
                4.16269453e+00 +118.22389548j ,-4.66524583e+00  +98.31868989j,
                3.07626943e+01 +116.67578417j , 6.41211027e+00 +160.3569522j,
                -8.36053398e+00 +133.90634108j , 4.61970915e+01 +160.6857645j,
                1.14408149e+01 +237.02472112j ,-1.72907188e+01 +200.58798515j,
                9.34171798e+01 +257.88692816j , 4.19201258e+01 +475.3131594j,
                -3.28372915e+01 +498.40274299j , 1.47161715e+03 +896.91077291j,
                4.46726052e+02-1074.75272128j , 1.48368867e+02 -150.95840903j,
                -7.65707535e+01  -95.4006897j ,  4.13011813e+01 -115.5293095j,
                5.96957058e+01  +64.38392007j ,-4.17351813e+01  +65.90769948j,
                4.16431845e+01  +45.42941094j , 5.22637205e+01 +182.75009977j,
                -2.42252500e+01 +183.45582422j , 8.56170191e+01 +206.784262j,
                9.77958353e+01 +444.21692899j , 8.26325734e+01 +560.54204926j,
                1.44414393e+03 +765.73788438j , 7.29867370e+02-1096.11716581j,
                1.17986711e+02 -317.31632024j ,-4.56173056e+01 -277.3675436j,
                7.54525872e+01 -200.5232469j ,  2.20725250e+01  -36.10606952j,
                -3.94369541e+01  -81.45040661j , 6.08389766e+01  -53.3224972j,
                1.97319998e+01  +64.35491532j ,-1.82274232e+01   +4.8794245j])

    Ez = np.array([ 2.21799580e+01, -5.78362380e+00 ,-6.00531608e+00 ,-1.01718118e+00,
                    1.73468186e+00 , 1.29313000e+00 ,-9.69312994e+00 ,-2.59107426e+01,
                    -4.73006858e+01 ,-7.11016384e+01 ,-9.36971115e+01 ,-1.12676454e+02,
                    -1.28296571e+02 ,-1.40866374e+02 ,-1.48363099e+02 ,-1.51635428e+02,
                    -1.48185125e+02 ,-1.37740237e+02 ,-1.19948398e+02 ,-9.23354987e+01,
                    -6.04105997e+01 ,-3.06532160e+01 ,-1.17749936e+01 ,-3.12574866e+00,
                    -7.35339521e-01 ,-1.13085658e-01 , 7.18247535e-01 , 8.73829036e-02])

<<<<<<< HEAD
    gridLogs = {'use_mesh_refinement': False, 'Nx': 60, 'Ny': 60, 'Nz': 140, 'dx': 0.008666666348775227, 'dy': 0.008666666348775227,
                 'dz': 0.005714285799435207, 'stl_solids': {'cavity': 'tests/stl/007_vacuum_cavity.stl', 'shell': 'tests/stl/007_lossymetal_shell.stl'},
                 'stl_materials': {'cavity': 'vacuum', 'shell': [30, 1.0, 30]}, 'gridInitializationTime': 0}
    
    solverLogs = {'use_gpu': False, 'use_mpi': False, 'background': 'pec','bc_low': ['pec', 'pec', 'pec'],
                   'bc_high': ['pec', 'pec', 'pec'], 
                   'solverInitializationTime': 0}
=======
    gridLogs = {'use_mesh_refinement': False, 'Nx': 60, 'Ny': 60, 'Nz': 140, 'dx': 0.00866666634877522, 
                'dy': 0.00866666634877522, 'dz': 0.005714285799435207, 
                'xmin': -0.25999999046325684, 'xmax': 0.25999999046325684, 
                'ymin': -0.25999999046325684, 'ymax': 0.25999999046325684, 
                'zmin': -0.25, 'zmax': 0.550000011920929, 
                'stl_solids': {'cavity': 'tests/stl/007_vacuum_cavity.stl', 'shell': 'tests/stl/007_lossymetal_shell.stl'},
                'stl_materials': {'cavity': 'vacuum', 'shell': [30, 1.0, 30]}, 
                'gridInitializationTime': 0}
    
    solverLogs = {'use_gpu': False, 'use_mpi': False, 'background': 'pec',
                'bc_low': ['pec', 'pec', 'pec'], 'bc_high': ['pec', 'pec', 'pec'], 
                'dt': 6.970326728398966e-12, 'solverInitializationTime': 0}
>>>>>>> fad37a5e
    
    wakeSolverLogs = {'ti': 2.8516132094735135e-09, 'q': 1e-09, 'sigmaz': 0.1, 'beta': 1.0,
                       'xsource': 0.0, 'ysource': 0.0, 'xtest': 0.0, 'ytest': 0.0, 'chargedist': None,
                       'skip_cells': 10, 'results_folder': 'tests/007_results/', 'wakelength': 10.0, 'simulationTime': 0}

    img_folder = 'tests/007_img/'

    def test_mpi_import(self):
        # ---------- MPI setup ------------
        global use_mpi
        try:
            # can be skipped since it is handled inside GridFIT3D
            from mpi4py import MPI

            comm = MPI.COMM_WORLD  # Get MPI communicator
            size = comm.Get_size()  # Total number of MPI processes
            if size > 1:
                use_mpi = True
            else:
                use_mpi = False
        except Exception as e:
            print(f"[!] MPI not available: {e}")
            use_mpi = False

        print(f"Using mpi: {use_mpi}")

    def test_mpi_simulation(self):

        # ---------- Domain setup ---------

        # Geometry & Materials
        solid_1 = 'tests/stl/007_vacuum_cavity.stl'
        solid_2 = 'tests/stl/007_lossymetal_shell.stl'

        stl_solids = {'cavity': solid_1,
                    'shell': solid_2
                    }

        stl_materials = {'cavity': 'vacuum',
                        'shell': [30, 1.0, 30] #[eps_r, mu_r, sigma[S/m]]
                        }

        # Extract domain bounds from geometry
        solids = pv.read(solid_1) + pv.read(solid_2)
        xmin, xmax, ymin, ymax, ZMIN, ZMAX = solids.bounds

        # Number of mesh cells
        Nx = 60
        Ny = 60
        NZ = 140
        global use_mpi
        grid = GridFIT3D(xmin, xmax, ymin, ymax, ZMIN, ZMAX,
                        Nx, Ny, NZ,
                        use_mpi=use_mpi, # Enables MPI subdivision of the domain
                        stl_solids=stl_solids,
                        stl_materials=stl_materials,
                        stl_scale=1.0,
                        stl_rotate=[0,0,0],
                        stl_translate=[0,0,0],
                        verbose=1)
        if use_mpi:
            print(f"Process {grid.rank}: Handling Z range {grid.zmin} to {grid.zmax} with {grid.Nz} cells")

        # ------------ Beam source & Wake ----------------
        # Beam parameters
        sigmaz = 10e-2      #[m] -> 2 GHz
        q = 1e-9            #[C]
        beta = 1.0          # beam beta
        xs = 0.             # x source position [m]
        ys = 0.             # y source position [m]
        ti = 3*sigmaz/c     # injection time [s]

        beam = Beam(q=q, sigmaz=sigmaz, beta=beta,
                    xsource=xs, ysource=ys, ti=ti)

        # ----------- Solver & Simulation ----------
        # boundary conditions
        bc_low=['pec', 'pec', 'pec']
        bc_high=['pec', 'pec', 'pec']

        # Solver setup
        global solver
        solver = SolverFIT3D(grid,
                            bc_low=bc_low,
                            bc_high=bc_high,
                            use_stl=True,
                            use_mpi=use_mpi, # Activate MPI
                            bg='pec' # Background material
                            )

        # -------------- Output folder ---------------------
        if use_mpi and solver.rank == 0:
            if not os.path.exists(self.img_folder):
                os.mkdir(self.img_folder)
        elif not use_mpi:
            if not os.path.exists(self.img_folder):
                os.mkdir(self.img_folder)

        # -------------- Custom time loop  -----------------
        if use_mpi:
            Nt = 3000
            for n in tqdm(range(Nt)):

                beam.update(solver, n*solver.dt)
                solver.mpi_one_step()

            Ez = solver.mpi_gather('Ez', x=int(Nx/2), y=int(Ny/2))
            if solver.rank == 0:
                #print(Ez)
                print(len(Ez))
                assert len(Ez) == NZ, "Electric field Ez samples length mismatch"
                assert np.allclose(Ez[np.s_[::5]], self.Ez, rtol=0.1), "Electric field Ez samples MPI failed"
        else:
            Nt = 3000
            for n in tqdm(range(Nt)):

                beam.update(solver, n*solver.dt)
                solver.one_step()

            Ez = solver.E[int(Nx/2), int(Ny/2), np.s_[::5], 'z']
            #print(Ez)
            assert len(solver.E[int(Nx/2), int(Ny/2), :, 'z']) == NZ, "Electric field Ez samples length mismatch"
            assert np.allclose(Ez, self.Ez, rtol=0.1), "Electric field Ez samples failed"

    def test_mpi_gather_asField(self):
        # Plot inspect after mpi gather
        global solver
        if use_mpi:
            E = solver.mpi_gather_asField('E')
            if solver.rank == 0: #custom plots go in rank 0
                fig, ax = E.inspect(figsize=[20,6], plane='YZ', show=False, handles=True)
                fig.savefig(self.img_folder+'Einspect_'+str(3000).zfill(4)+'.png')
                plt.close(fig)
        else:
            fig, ax = solver.E.inspect(figsize=[20,6], plane='YZ', show=False, handles=True)
            fig.savefig(self.img_folder+'Einspect_'+str(3000).zfill(4)+'.png')
            plt.close(fig)

    def test_mpi_plot2D(self):
        # Plot E abs in 2D every 20 timesteps
        global solver
        solver.plot2D(field='E', component='Abs',
                    plane='YZ', pos=0.5,
                    cmap='rainbow', vmin=0, vmax=500., interpolation='hanning',
                    off_screen=True, title=self.img_folder+'Ez2d', n=3000)

    def test_mpi_plot1D(self):
        # Plot E z in 1D at diferent transverse positions `pos` every 20 timesteps
        global solver
        solver.plot1D(field='E', component='z',
                line='z', pos=[0.45, 0.5, 0.55],
                xscale='linear', yscale='linear',
                off_screen=True, title=self.img_folder+'Ez1d', n=3000)

    @pytest.mark.skipif(not flag_plot_3D, reason="Requires interactive plotting")
    def test_mpi_plot3D(self):
        # Plot Abs Electric field on domain
        # disabled when mpi = True
        global solver
        solver.plot3D('E', component='Abs',
                cmap='rainbow', clim=[0, 500],
                add_stl=['cavity', 'shell'], stl_opacity=0.1,
                clip_interactive=True, clip_normal='-y')

    @pytest.mark.skipif(not flag_plot_3D, reason="Requires interactive plotting")
    def test_mpi_plot3DonSTL(self):
        # Plot Abs Electric field on STL solid `cavity`
        # disabled when mpi = True
        global solver
        solver.plot3DonSTL('E', component='Abs',
                        cmap='rainbow', clim=[0, 500],
                        stl_with_field='cavity', field_opacity=1.0,
                        stl_transparent='shell', stl_opacity=0.1, stl_colors='white',
                        clip_plane=True, clip_normal='-y', clip_origin=[0,0,0],
                        off_screen=False, zoom=1.2, title=self.img_folder+'Ez3d')


    def test_mpi_wakefield(self):
        # Reset fields
        global solver
        solver.reset_fields()

        # ------------ Beam source ----------------
        # Beam parameters
        sigmaz = 10e-2      #[m] -> 2 GHz
        q = 1e-9            #[C]
        beta = 1.0          # beam beta
        xs = 0.             # x source position [m]
        ys = 0.             # y source position [m]
        xt = 0.             # x test position [m]
        yt = 0.             # y test position [m]
        # [DEFAULT] tinj = 8.53*sigmaz/c_light  # injection time offset [s]

        # ----------- Wake Solver  setup  ----------
        # Wakefield post-processor
        wakelength = 10. # [m] -> Partially decayed
        skip_cells = 10  # no. cells to skip at zlo/zhi for wake integration
        results_folder = 'tests/007_results/'

        global wake
        wake = WakeSolver(q=q, sigmaz=sigmaz, beta=beta,
                        xsource=xs, ysource=ys, xtest=xt, ytest=yt,
                        skip_cells=skip_cells,
                        results_folder=results_folder,
                        Ez_file=results_folder+'Ez.h5',)

        # Run simulation
        solver.wakesolve(wakelength=wakelength,
                         wake=wake)

    def test_long_wake_potential(self):
        global wake
        global solver
        if use_mpi:
            if solver.rank == 0:
                #print(wake.WP[::50])
                print(len(wake.WP))
                assert len(wake.WP) == 5195, "Wake potential samples length mismatch"
                assert np.allclose(wake.WP[::50], self.WP, rtol=0.1), "Wake potential samples failed"
                assert np.cumsum(np.abs(wake.WP))[-1] == pytest.approx(184.43818552913254, 0.1), "Wake potential cumsum MPI failed"
        else:
            #print(wake.WP[::50])
            assert len(wake.WP) == 5195, "Wake potential samples length mismatch"
            assert np.allclose(wake.WP[::50], self.WP, rtol=0.1), "Wake potential samples failed"
            assert np.cumsum(np.abs(wake.WP))[-1] == pytest.approx(184.43818552913254, 0.1), "Wake potential cumsum MPI failed"

    def test_long_impedance(self):
        global wake
        global solver
        if use_mpi:
            if solver.rank == 0:
                #print(wake.Z[::20])
                print(len(wake.Z))
                assert len(wake.Z) == 998, "Impedance samples length mismatch"
                assert np.allclose(np.abs(wake.Z)[::20], np.abs(self.Z), rtol=0.1), "Abs Impedance samples MPI failed"
                assert np.allclose(np.real(wake.Z)[::20], np.real(self.Z), rtol=0.1), "Real Impedance samples MPI failed"
                assert np.allclose(np.imag(wake.Z)[::20], np.imag(self.Z), rtol=0.1), "Imag Impedance samples MPI failed"
                assert np.cumsum(np.abs(wake.Z))[-1] == pytest.approx(250910.51090497518, 0.1), "Abs Impedance cumsum MPI failed"
        else:
            #print(wake.Z[::20])
            assert len(wake.Z) == 998, "Impedance samples length mismatch"
            assert np.allclose(np.abs(wake.Z)[::20], np.abs(self.Z), rtol=0.1), "Abs Impedance samples failed"
            assert np.allclose(np.real(wake.Z)[::20], np.real(self.Z), rtol=0.1), "Real Impedance samples failed"
            assert np.allclose(np.imag(wake.Z)[::20], np.imag(self.Z), rtol=0.1), "Imag Impedance samples failed"
            assert np.cumsum(np.abs(wake.Z))[-1] == pytest.approx(250910.51090497518, 0.1), "Abs Impedance cumsum failed"
    
    def test_log_file(self):
<<<<<<< HEAD
        global solver
        solver.logger.grid["gridInitializationTime"] = 0 #times can vary
        solver.logger.solver["solverInitializationTime"] = 0
        solver.logger.wakeSolver["simulationTime"] = 0
        assert solver.logger.solver["dt"] <= 6.970326728398968e-12, "dt is too big"
        solver.logger.solver.pop("dt")
        logfile = os.path.join(solver.logger.wakeSolver["results_folder"], "wakis.log")
        assert os.path.exists(logfile), "Log file not created"
        assert solver.logger.grid == self.gridLogs, "Grid logs do not match expected values"
        assert solver.logger.solver == self.solverLogs, "Solver logs do not match expected values"
        assert solver.logger.wakeSolver == self.wakeSolverLogs, "WakeSolver logs do not match expected values"
=======
        # Helper function to compare nested dicts with float tolerance
        def assert_dict_allclose(d1, d2, rtol=1e-6, atol=1e-12, path=""):
            assert set(d1.keys()) == set(d2.keys()), \
                f"Key mismatch at {path}: {set(d1.keys())} != {set(d2.keys())}"

            for k in d1:
                v1, v2 = d1[k], d2[k]
                p = f"{path}.{k}" if path else k

                # nested dict
                if isinstance(v1, dict) and isinstance(v2, dict):
                    assert_dict_allclose(v1, v2, rtol, atol, p)

                # floats
                elif isinstance(v1, float) and isinstance(v2, float):
                    assert np.isclose(v1, v2, rtol=rtol, atol=atol), \
                        f"Float mismatch at {p}: {v1} != {v2}"

                # lists/tuples/arrays
                elif isinstance(v1, (list, tuple)) and isinstance(v2, (list, tuple)):
                    assert len(v1) == len(v2), f"Length mismatch at {p}"
                    for i, (a, b) in enumerate(zip(v1, v2)):
                        if isinstance(a, float) and isinstance(b, float):
                            assert np.isclose(a, b, rtol=rtol, atol=atol), \
                                f"Float mismatch at {p}[{i}]: {a} != {b}"
                        else:
                            assert a == b, f"Value mismatch at {p}[{i}]: {a} != {b}"

                # everything else → exact match
                else:
                    assert v1 == v2, f"Mismatch at {p}: {v1} != {v2}"

        global solver
        # Exclude timing info from comparison as they can vary between runs
        solver.logger.grid["gridInitializationTime"] = 0 
        solver.logger.solver["solverInitializationTime"] = 0
        solver.logger.wakeSolver["simulationTime"] = 0
        self.solverLogs['use_mpi'] = use_mpi

        # Check log file exists
        logfile = os.path.join(solver.logger.wakeSolver["results_folder"], "wakis.log")
        assert os.path.exists(logfile), "Log file not created"

        # Compare log dict contents
        assert_dict_allclose(solver.logger.grid, self.gridLogs)
        assert_dict_allclose(solver.logger.solver, self.solverLogs)
        assert_dict_allclose(solver.logger.wakeSolver, self.wakeSolverLogs)
>>>>>>> fad37a5e
<|MERGE_RESOLUTION|>--- conflicted
+++ resolved
@@ -86,7 +86,6 @@
                     -6.04105997e+01 ,-3.06532160e+01 ,-1.17749936e+01 ,-3.12574866e+00,
                     -7.35339521e-01 ,-1.13085658e-01 , 7.18247535e-01 , 8.73829036e-02])
 
-<<<<<<< HEAD
     gridLogs = {'use_mesh_refinement': False, 'Nx': 60, 'Ny': 60, 'Nz': 140, 'dx': 0.008666666348775227, 'dy': 0.008666666348775227,
                  'dz': 0.005714285799435207, 'stl_solids': {'cavity': 'tests/stl/007_vacuum_cavity.stl', 'shell': 'tests/stl/007_lossymetal_shell.stl'},
                  'stl_materials': {'cavity': 'vacuum', 'shell': [30, 1.0, 30]}, 'gridInitializationTime': 0}
@@ -94,20 +93,6 @@
     solverLogs = {'use_gpu': False, 'use_mpi': False, 'background': 'pec','bc_low': ['pec', 'pec', 'pec'],
                    'bc_high': ['pec', 'pec', 'pec'], 
                    'solverInitializationTime': 0}
-=======
-    gridLogs = {'use_mesh_refinement': False, 'Nx': 60, 'Ny': 60, 'Nz': 140, 'dx': 0.00866666634877522, 
-                'dy': 0.00866666634877522, 'dz': 0.005714285799435207, 
-                'xmin': -0.25999999046325684, 'xmax': 0.25999999046325684, 
-                'ymin': -0.25999999046325684, 'ymax': 0.25999999046325684, 
-                'zmin': -0.25, 'zmax': 0.550000011920929, 
-                'stl_solids': {'cavity': 'tests/stl/007_vacuum_cavity.stl', 'shell': 'tests/stl/007_lossymetal_shell.stl'},
-                'stl_materials': {'cavity': 'vacuum', 'shell': [30, 1.0, 30]}, 
-                'gridInitializationTime': 0}
-    
-    solverLogs = {'use_gpu': False, 'use_mpi': False, 'background': 'pec',
-                'bc_low': ['pec', 'pec', 'pec'], 'bc_high': ['pec', 'pec', 'pec'], 
-                'dt': 6.970326728398966e-12, 'solverInitializationTime': 0}
->>>>>>> fad37a5e
     
     wakeSolverLogs = {'ti': 2.8516132094735135e-09, 'q': 1e-09, 'sigmaz': 0.1, 'beta': 1.0,
                        'xsource': 0.0, 'ysource': 0.0, 'xtest': 0.0, 'ytest': 0.0, 'chargedist': None,
@@ -355,7 +340,6 @@
             assert np.cumsum(np.abs(wake.Z))[-1] == pytest.approx(250910.51090497518, 0.1), "Abs Impedance cumsum failed"
     
     def test_log_file(self):
-<<<<<<< HEAD
         global solver
         solver.logger.grid["gridInitializationTime"] = 0 #times can vary
         solver.logger.solver["solverInitializationTime"] = 0
@@ -367,7 +351,6 @@
         assert solver.logger.grid == self.gridLogs, "Grid logs do not match expected values"
         assert solver.logger.solver == self.solverLogs, "Solver logs do not match expected values"
         assert solver.logger.wakeSolver == self.wakeSolverLogs, "WakeSolver logs do not match expected values"
-=======
         # Helper function to compare nested dicts with float tolerance
         def assert_dict_allclose(d1, d2, rtol=1e-6, atol=1e-12, path=""):
             assert set(d1.keys()) == set(d2.keys()), \
@@ -414,5 +397,4 @@
         # Compare log dict contents
         assert_dict_allclose(solver.logger.grid, self.gridLogs)
         assert_dict_allclose(solver.logger.solver, self.solverLogs)
-        assert_dict_allclose(solver.logger.wakeSolver, self.wakeSolverLogs)
->>>>>>> fad37a5e
+        assert_dict_allclose(solver.logger.wakeSolver, self.wakeSolverLogs)