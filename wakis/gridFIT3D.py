# copyright ################################# #
# This file is part of the wakis Package.     #
# Copyright (c) CERN, 2024.                   #
# ########################################### #

import numpy as np
import pyvista as pv
import time
import h5py

from scipy.optimize import least_squares
import time

from .field import Field
from .logger import Logger
from .materials import material_colors

try:
    from mpi4py import MPI
    imported_mpi = True
except ImportError:
    imported_mpi = False

class GridFIT3D:
    """
    Class holding the grid information and
    stl importing handling using PyVista

    Parameters
    ----------
    xmin, xmax, ymin, ymax, zmin, zmax: float, default None
        Extent of the simulation domain.
        If None, must provide x, y, z arrays.
    Nx, Ny, Nz: int
        Number of cells per direction
        If None, must provide x, y, z arrays.
    x, y, z: array_like, optional
        Custom grid axis arrays to be used in the meshgrid generation.
        Non-uniform grids are supported.
    stl_solids: dict, optional
        stl files to import in the domain.
        {'Solid 1': stl_1, 'Solid 2': stl_2, ...}
        If stl files are not in the same folder,
        add the path to the file name.
    stl_materials: dict, optional
        Material properties associated with stl
        {'Solid 1': [eps1, mu1],
         'Solid 2': [eps1, mu1],
         ...}
    stl_rotate: list or dict, optional
        Angle of rotation to apply to the stl models: [rot_x, rot_y, rot_z]
        - if list, it will be applied to all stls in `stl_solids`
        - if dict, it must contain the same keys as `stl_solids`,
          indicating the rotation angle per stl
    stl_scale: float or dict, optional
        Scaling value to apply to the stl model to convert to [m]
        - if float, it will be applied to all stl in `stl_solids`
        - if dict, it must contain the same keys as `stl_solids`
    use_mpi: bool, default False
        Enable MPI domain decomposition in the z direction.
    use_mesh_refinement: bool, default False
        [!] WIP -- Enable mesh refinement based on snap points
        extracted from the stl solids
    stl_tol: float, default 1e-3
        Tolerance factor for stl import, used in grid.select_enclosed_points.
        Importing tolerance is computed by: tol*min(dx,dy,dz).
    load_from_h5: str, optional
        Load grid from an h5 file previously saved with `save_to_h5`.
    verbose: int or bool, default 1
        Enable verbose ouput on the terminal.
        Use `verbose=2` for more detailed output.
    """

    def __init__(self, xmin=None, xmax=None,
                ymin=None, ymax=None,
                zmin=None, zmax=None,
                Nx=None, Ny=None, Nz=None,
                x=None, y=None, z=None,
                use_mpi=False,
                use_mesh_refinement=False, refinement_method='insert', refinement_tol=1e-8,
                snap_points=None, snap_tol=1e-5, snap_solids=None,
                stl_solids=None, stl_materials=None,
                stl_rotate=[0., 0., 0.], stl_translate=[0., 0., 0.], stl_scale=1.0,
                stl_colors=None, stl_tol=1e-3,
                load_from_h5=None, verbose=1,):

        t0 = time.time()
        self.logger = Logger()
        self.verbose = verbose
        self.use_mpi = use_mpi

        # Grid data
        # generate from file
        if load_from_h5 is not None:
            self.load_from_h5(load_from_h5)
            return #TODO: support MPI decomposition

        # generate from custom x,y,z arrays
        elif x is not None and y is not None and z is not None:
            # allow user to set the grid axis manually
            self.x = x
            self.y = y
            self.z = z
            self.Nx = len(self.x) - 1
            self.Ny = len(self.y) - 1
            self.Nz = len(self.z) - 1
            self.xmin, self.xmax = self.x[0], self.x[-1]
            self.ymin, self.ymax = self.y[0], self.y[-1]
            self.zmin, self.zmax = self.z[0], self.z[-1]
            if self.use_mpi:
                raise ValueError("[!] Error: use_mpi=True is not compatible with custom x,y,z arrays.")

        # generate from domain extents and number of cells [LEGACY]
        elif all(v is not None for v in [xmin, xmax, ymin, ymax, zmin, zmax]):
            # uniform grid from domain extents and number of cells
            self.xmin, self.xmax = xmin, xmax
            self.ymin, self.ymax = ymin, ymax
            self.zmin, self.zmax = zmin, zmax
            self.Nx, self.Ny, self.Nz = Nx, Ny, Nz
            self.x = np.linspace(self.xmin, self.xmax, self.Nx+1)
            self.y = np.linspace(self.ymin, self.ymax, self.Ny+1)
            self.z = np.linspace(self.zmin, self.zmax, self.Nz+1)

        else:
            raise ValueError(
                "[!] Error initializing GridFIT3D:\n"
                "  - Provide grid axis arrays: x, y, z\n"
                "  - OR domain extents and number of cells: xmin, xmax, ymin, ymax, zmin, zmax, Nx, Ny, Nz\n"
                "  - OR load from a HDF5 file using load_from_h5"
            )

        #TODO: allow non uniform dx, dy, dz
        self.dx = np.diff(self.x)
        self.dy = np.diff(self.y)
        self.dz = np.diff(self.z)
        self.update_logger(['Nx', 'Ny', 'Nz', 'dx', 'dy', 'dz'])
        self.update_logger(['xmin', 'xmax', 'ymin', 'ymax', 'zmin', 'zmax'])

        # stl info
        self.stl_solids = stl_solids
        self.stl_materials = stl_materials
        self.stl_rotate = stl_rotate
        self.stl_translate = stl_translate
        self.stl_scale = stl_scale
        self.stl_colors = stl_colors
        self.update_logger(['stl_solids', 'stl_materials'])
        if stl_rotate != [0., 0., 0.]:
            self.update_logger(['stl_rotate'])
        if stl_translate != [0., 0., 0.]:
            self.update_logger(['stl_translate'])
        if stl_scale != 1.0:
            self.update_logger(['stl_scale'])

        if stl_solids is not None:
            self._prepare_stl_dicts()

        # refine self.x, self.y, self.z using snap points
        self.use_mesh_refinement = use_mesh_refinement
        self.refinement_method = refinement_method
        self.snap_points = snap_points
        self.snap_tol = snap_tol
        self.snap_solids = snap_solids # if None, use all stl_solids
        self.update_logger(['use_mesh_refinement'])

        if self.use_mesh_refinement:
            if verbose:
                print('Applying mesh refinement...')
            if self.snap_points is None and stl_solids is not None:
                self._compute_snap_points(snap_solids=snap_solids, snap_tol=snap_tol)
            self._refine_xyz_axis(method=refinement_method, tol=refinement_tol)

        if verbose:
            print(f'Generating grid with {self.Nx*self.Ny*self.Nz} mesh cells...')
            if verbose > 1:
                print(f' * Simulation domain bounds: \n\
                    x:[{xmin:.3f}, {xmax:.3f}],\n\
                    y:[{ymin:.3f}, {ymax:.3f}],\n\
                    z:[{zmin:.3f}, {zmax:.3f}]')

        # MPI subdivide domain
        if self.use_mpi:
            self.ZMIN = None
            self.ZMAX = None
            self.NZ = None
            self.Z = None
            if imported_mpi:
                self._mpi_initialize()
                if self.verbose:
                    print(f"MPI initialized for {self.rank} of {self.size}")
            else:
                raise ImportError("[!] mpi4py is required when use_mpi=True but was not found")

        # grid G and tilde grid ~G, lengths and inverse areas
        self._compute_grid()

        # tolerance for stl import tol*min(dx,dy,dz)
        if verbose:
            print('Importing STL solids...')
        self.stl_tol = stl_tol
        if stl_solids is not None:
            self._mark_cells_in_stl()

        if verbose:
            print(f'Total grid initialization time: {time.time() - t0} s')

        self.gridInitializationTime = time.time()-t0
        self.update_logger(['gridInitializationTime'])

    def _compute_grid(self):
        X, Y, Z = np.meshgrid(self.x, self.y, self.z, indexing='ij')
        self.grid = pv.StructuredGrid(X.transpose(), Y.transpose(), Z.transpose())

        self.L = Field(self.Nx, self.Ny, self.Nz)
        self.L.field_x = X[1:, 1:, 1:] - X[:-1, :-1, :-1]
        self.L.field_y = Y[1:, 1:, 1:] - Y[:-1, :-1, :-1]
        self.L.field_z = Z[1:, 1:, 1:] - Z[:-1, :-1, :-1]

        self.iA = Field(self.Nx, self.Ny, self.Nz)
        aux = self.L.field_y * self.L.field_z
        self.iA.field_x = np.divide(1.0, aux , out=np.zeros_like(aux), where=aux!=0)
        aux = self.L.field_x * self.L.field_z
        self.iA.field_y = np.divide(1.0, aux , out=np.zeros_like(aux), where=aux!=0)
        aux = self.L.field_x * self.L.field_y
        self.iA.field_z = np.divide(1.0, aux , out=np.zeros_like(aux), where=aux!=0)

        # tilde grid ~G
        self.tx = (self.x[1:]+self.x[:-1])/2
        self.ty = (self.y[1:]+self.y[:-1])/2
        self.tz = (self.z[1:]+self.z[:-1])/2

        self.tx = np.append(self.tx, self.tx[-1])
        self.ty = np.append(self.ty, self.ty[-1])
        self.tz = np.append(self.tz, self.tz[-1])

        tX, tY, tZ = np.meshgrid(self.tx, self.ty, self.tz, indexing='ij')

        self.tL = Field(self.Nx, self.Ny, self.Nz)
        self.tL.field_x = tX[1:, 1:, 1:] - tX[:-1, :-1, :-1]
        self.tL.field_y = tY[1:, 1:, 1:] - tY[:-1, :-1, :-1]
        self.tL.field_z = tZ[1:, 1:, 1:] - tZ[:-1, :-1, :-1]

        self.itA = Field(self.Nx, self.Ny, self.Nz)
        aux = self.tL.field_y * self.tL.field_z
        self.itA.field_x = np.divide(1.0, aux, out=np.zeros_like(aux), where=aux!=0)
        aux = self.tL.field_x * self.tL.field_z
        self.itA.field_y = np.divide(1.0, aux, out=np.zeros_like(aux), where=aux!=0)
        aux = self.tL.field_x * self.tL.field_y
        self.itA.field_z = np.divide(1.0, aux, out=np.zeros_like(aux), where=aux!=0)
        del aux

    def _mpi_initialize(self):
        comm = MPI.COMM_WORLD  # Get MPI communicator
        self.comm = comm
        self.rank = self.comm.Get_rank()
        self.size = self.comm.Get_size()

        # Error handling for Nz < size
        if self.Nz < self.size:
            raise ValueError(f"Nz ({self.Nz}) must be greater than or equal to the number of MPI processes ({self.size}).")

        # global z quantities [ALLCAPS]
        self.ZMIN = self.zmin
        self.ZMAX = self.zmax
        self.NZ = self.Nz - self.Nz%(self.size) # ensure multiple of MPI size
        self.Z = np.linspace(self.ZMIN, self.ZMAX, self.NZ+1)[:-1] + self.dz/2

        if self.verbose and self.rank==0:
            print(f" * Global grid ZMIN={self.ZMIN}, ZMAX={self.ZMAX}, NZ={self.NZ}")

        # MPI subdomain quantities
        self.Nz = self.NZ // (self.size)
        self.dz = (self.ZMAX - self.ZMIN) / self.NZ
        self.zmin = self.rank * self.Nz * self.dz + self.ZMIN
        self.zmax = (self.rank+1) * self.Nz * self.dz + self.ZMIN

        if self.verbose:
            print(f"MPI rank {self.rank} of {self.size} initialized with \
                        zmin={self.zmin}, zmax={self.zmax}, Nz={self.Nz}")
        # Add ghost cells
        self.n_ghosts = 1
        if self.rank > 0:
            self.zmin += - self.n_ghosts * self.dz
            self.Nz += self.n_ghosts
        if self.rank < (self.size-1):
            self.zmax += self.n_ghosts * self.dz
            self.Nz += self.n_ghosts

        # Support for single core
        if self.rank == 0 and self.size == 1:
            self.zmax += self.n_ghosts * self.dz
            self.Nz += self.n_ghosts

        self.z = np.linspace(self.zmin, self.zmax, self.Nz+1)

    def mpi_gather_asGrid(self):
        _grid = None
        if self.rank == 0:
            print(f"Generating global grid from {self.ZMIN} to {self.ZMAX}")
            _grid = GridFIT3D(self.xmin, self.xmax,
                            self.ymin, self.ymax,
                            self.ZMIN, self.ZMAX,
                            self.Nx, self.Ny, self.NZ,
                            use_mpi=False,
                            stl_solids=self.stl_solids,
                            stl_materials=self.stl_materials,
                            stl_scale=self.stl_scale,
                            stl_rotate=self.stl_rotate,
                            stl_translate=self.stl_translate,
                            stl_colors=self.stl_colors,
                            verbose=self.verbose,
                            stl_tol=self.stl_tol,
                            )
        return _grid

    def _prepare_stl_dicts(self):
        if type(self.stl_solids) is not dict:
            if type(self.stl_solids) is str:
                self.stl_solids = {'Solid 1' : self.stl_solids}
            else:
                raise Exception('Attribute `stl_solids` must contain a string or a dictionary')

        if type(self.stl_rotate) is not dict:
            # if not a dict, the same values will be applied to all solids
            stl_rotate = {}
            for key in self.stl_solids.keys():
                stl_rotate[key] = self.stl_rotate
            self.stl_rotate = stl_rotate

        if type(self.stl_scale) is not dict:
            # if not a dict, the same values will be applied to all solids
            stl_scale = {}
            for key in self.stl_solids.keys():
                stl_scale[key] = self.stl_scale
            self.stl_scale = stl_scale

        if type(self.stl_translate) is not dict:
            # if not a dict, the same values will be applied to all solids
            stl_translate = {}
            for key in self.stl_solids.keys():
                stl_translate[key] = self.stl_translate
            self.stl_translate = stl_translate

        if type(self.stl_colors) is not dict:
            if self.stl_colors is None:
                self._assign_colors()
            elif self.stl_colors is str: # single color for all solids
                stl_colors = {}
                for key in self.stl_solids.keys():
                    stl_colors[key] = self.stl_colors
                self.stl_colors = stl_colors
            elif type(self.stl_colors) is list:
                stl_colors = {}
                try:
                    for i, key in enumerate(self.stl_solids.keys()):
                        stl_colors[key] = self.stl_colors[i]
                    self.stl_colors = stl_colors
                except IndexError:
                    self._assign_colors()
                    print('[!] If `stl_colors` is a list, it must have the same length as `stl_solids`.')

    def _mark_cells_in_stl(self):
        # Obtain masks with grid cells inside each stl solid
<<<<<<< HEAD
        stl_tolerance = np.min([np.min(self.dx), np.min(self.dy), np.min(self.dz)])*self.stl_tol
=======
        stl_tolerance = np.min([self.dx, self.dy, self.dz])*self.stl_tol
        progress_bar = False
        if self.Nx*self.Ny*self.Nz > 5e6 and self.verbose:
            progress_bar = True
>>>>>>> ec75ae5f
        for key in self.stl_solids.keys():

            surf = self.read_stl(key)

            # mark cells in stl [True == in stl, False == out stl]
            try:
                select = self.grid.select_enclosed_points(surf, tolerance=stl_tolerance,
                                                          progress_bar=progress_bar)
            except Exception:
                select = self.grid.select_enclosed_points(surf, tolerance=stl_tolerance,
                                                          check_surface=False, progress_bar=progress_bar)
                if self.verbose > 1:
                    print(f'[!] Warning: stl solid {key} may have issues with closed surfaces. Consider checking the STL file.')

            self.grid[key] = select.point_data_to_cell_data()['SelectedPoints'] > stl_tolerance

            if self.verbose and np.sum(self.grid[key]) == 0:
                print(f'[!] Warning: no cells were marked inside stl solid {key}. Consider increasing the tolerance factor (currently {self.stl_tol}).')

            if self.verbose > 1:
                print(f' * STL solid {key}: {np.sum(self.grid[key])} cells marked inside the solid.')

    def read_stl(self, key):
        # import stl
        surf = pv.read(self.stl_solids[key])

        # rotate
        surf = surf.rotate_x(self.stl_rotate[key][0])
        surf = surf.rotate_y(self.stl_rotate[key][1])
        surf = surf.rotate_z(self.stl_rotate[key][2])

        # translate
        surf = surf.translate(self.stl_translate[key])

        # scale
        surf = surf.scale(self.stl_scale[key])

        return surf

    def _compute_snap_points(self, snap_solids=None, snap_tol=1e-8):
        if self.verbose > 1:
            print(' * Calculating snappy points...')
        # Support for user-defined stl_keys as list
        if snap_solids is None:
            snap_solids = self.stl_solids.keys()

        # Union of all the surfaces
        # [TODO]: should use | for union instead or +?
        model = None
        for key in snap_solids:
            solid = self.read_stl(key)
            if model is None:
                model = solid
            else:
                model = model + solid

        edges = model.extract_feature_edges(boundary_edges=True, manifold_edges=False)
        print(edges)
        print("min abs(Y):", np.min(np.abs(edges.points[:,1])))
        print("min abs(X):", np.min(np.abs(edges.points[:,0])))
        print("min abs(Z):", np.min(np.abs(edges.points[:,2])))

        # Extract points lying in the X-Z plane (Y ≈ 0)
        xz_plane_points = edges.points[np.abs(edges.points[:, 1]) < snap_tol]
        # Extract points lying in the Y-Z plane (X ≈ 0)
        yz_plane_points = edges.points[np.abs(edges.points[:, 0]) < snap_tol]
        # Extract points lying in the X-Y plane (Z ≈ 0)
        xy_plane_points = edges.points[np.abs(edges.points[:, 2]) < snap_tol]

        self.snap_points = np.r_[xz_plane_points, yz_plane_points, xy_plane_points]

        # get the unique x, y, z coordinates
        x_snaps = np.unique(np.round(self.snap_points[:, 0], 5))
        y_snaps = np.unique(np.round(self.snap_points[:, 1], 5))
        z_snaps = np.unique(np.round(self.snap_points[:, 2], 5))

        # Include simulation domain bounds
        self.x_snaps = np.unique(np.concatenate(([self.xmin], x_snaps, [self.xmax])))
        self.y_snaps = np.unique(np.concatenate(([self.ymin], y_snaps, [self.ymax])))
        self.z_snaps = np.unique(np.concatenate(([self.zmin], z_snaps, [self.zmax])))

    def plot_snap_points(self, snap_solids=None, snap_tol=1e-8):
        # TODO
        # Support for user-defined stl_keys as list
        if snap_solids is None:
            snap_solids = self.stl_solids.keys()

        # Union of all the surfaces
        # [TODO]: should use | for union instead or +?
        model = None
        for key in snap_solids:
            solid = self.read_stl(key)
            if model is None:
                model = solid
            else:
                model = model + solid

        edges = model.extract_feature_edges(boundary_edges=True, manifold_edges=False)

        # Extract points lying in the X-Z plane (Y ≈ 0)
        xz_plane_points = edges.points[np.abs(edges.points[:, 1]) < snap_tol]
        # Extract points lying in the Y-Z plane (X ≈ 0)
        yz_plane_points = edges.points[np.abs(edges.points[:, 0]) < snap_tol]
        # Extract points lying in the X-Y plane (Z ≈ 0)
        xy_plane_points = edges.points[np.abs(edges.points[:, 2]) < snap_tol]

        xz_cloud = pv.PolyData(xz_plane_points)
        yz_cloud = pv.PolyData(yz_plane_points)
        xy_cloud = pv.PolyData(xy_plane_points)

        pl = pv.Plotter()
        pl.add_mesh(model, color='white', opacity=0.5, label='base STL')
        pl.add_mesh(edges, color='black', line_width=5, opacity=0.8,)
        pl.add_mesh(xz_cloud, color='green', point_size=20, render_points_as_spheres=True, label='XZ plane points')
        pl.add_mesh(yz_cloud, color='orange', point_size=20, render_points_as_spheres=True, label='YZ plane points')
        pl.add_mesh(xy_cloud, color='magenta', point_size=20, render_points_as_spheres=True, label='XY plane points')
        pl.add_legend()
        pl.show()

    def refine_axis(self, xmin, xmax, Nx, x_snaps,
                    method='insert', tol=1e-12):

        # Loss function to minimize cell size spread
        def loss_function(x, x0, is_snap):
            # avoid moving snap points
            penalty_snap = np.sum((x[is_snap] - x0[is_snap])**2) * 1000
            # avoid gaps < uniform gap
            dx = np.diff(x)
            threshold = 1/(len(x)-1) # or a hardcoded `min_spacing`
            penalty_small_gaps = np.sum((threshold - dx[dx < threshold])**2)
            # avoid large spread in gap length
            dx = np.diff(x)
            penalty_variance = np.std(dx) * 10
            #return penalty_snap + penalty_small_gaps + penalty_variance
            return np.hstack([penalty_snap, penalty_small_gaps, penalty_variance])

        # Uniformly distributed points as initial guess
        x_snaps = (x_snaps-xmin)/(xmax-xmin) # normalize to [0,1]

        if method == 'insert':
            x0 = np.unique(np.append(x_snaps,  np.linspace(0, 1, Nx - len(x_snaps))))

        elif method == 'neighbor':
            x = np.linspace(0, 1, Nx)
            dx = np.diff(x)[0]
            for s in x_snaps:
                m = np.isclose(x, s, rtol=0.0, atol=dx/2)
                if np.sum(m)>0:
                    x[np.argmax(m)] = s
            x0 = x.copy()

        elif method == 'subdivision':
            # x = snaps
            while len(x) < Nx:
                #idx of segments sorted min -> max
                idx_max_diffs = np.argsort(np.diff(x))[-1] # take bigger

                print(f"Bigger segment starts at {x[idx_max_diffs]}")
                # compute new point in the middle of the segment
                val = x[idx_max_diffs] + (x[idx_max_diffs + 1] - x[idx_max_diffs]) / 2

                # insert the new point
                x = np.insert(x, idx_max_diffs+1, val)
                x = np.unique(x)
                print(f"Inserted point {val} at index {idx_max_diffs}")
            x0 = x.copy()
        else:
            raise ValueError(f"Method {method} not supported. Use 'insert', 'neighbor' or 'subdivision'.")

        # minimize segment length spread for the test points
        is_snap = np.isin(x0, x_snaps)
        result = least_squares(loss_function,
                                x0=x0.copy(),
                                bounds=(0,1),#(zmin, zmax),
                                jac='3-point',
                                method='dogbox',
                                loss='arctan',
                                gtol=tol,
                                ftol=tol,
                                xtol=tol,
                                verbose=1,
                                args=(x0.copy(), is_snap.copy()),
                                )
        # transform back to [xmin, xmax]
        return result.x*(xmax-xmin)+xmin

    def _refine_xyz_axis(self, method='insert', tol=1e-6):
        '''Refine the grid in the x, y, z axis
        using the snap points extracted from the stl solids.
        The snap points are used to refine the grid '''

        if self.verbose > 1:
            print(f' * Refining x axis with {len(self.x_snaps)} snaps...')
        self.x = self.refine_axis(self.xmin, self.xmax, self.Nx+1, self.x_snaps,
                                  method=method, tol=tol)

        if self.verbose > 1:
            print(f' * Refining y axis with {len(self.y_snaps)} snaps...')
        self.y = self.refine_axis(self.ymin, self.ymax, self.Ny+1, self.y_snaps,
                                  method=method, tol=tol)

        if self.verbose > 1:
            print(f' * Refining z axis with {len(self.z_snaps)} snaps...')
        self.z = self.refine_axis(self.zmin, self.zmax, self.Nz+1, self.z_snaps,
                                  method=method, tol=tol)

        self.Nx = len(self.x) - 1
        self.Ny = len(self.y) - 1
        self.Nz = len(self.z) - 1
        self.dx = np.diff(self.x)
        self.dy = np.diff(self.y)
        self.dz = np.diff(self.z)

        print(f"Refined grid: Nx = {self.Nx}, Ny ={self.Ny}, Nz = {self.Nz}")

    def _assign_colors(self):
        '''Classify colors assigned to each solid
        based on the categories in `material_colors` dict
        inside `materials.py`
        '''
        self.stl_colors = {}

        for key in self.stl_solids:
            mat = self.stl_materials[key]
            if type(mat) is str:
                _color = material_colors.get(mat, material_colors['other'])
                self.stl_colors[key] = _color
            elif len(mat) == 2:
                if mat[0] is np.inf:  #eps_r
                    self.stl_colors[key] = material_colors['pec']
                elif mat[0] > 1.0:    #eps_r
                    self.stl_colors[key] = material_colors['dielectric']
                else:
                    self.stl_colors[key] = material_colors['vacuum']
            elif len(mat) == 3:
                self.stl_colors[key] = material_colors['lossy metal']
            else:
                self.stl_colors[key] = material_colors['other']

    def _add_logo_widget(self, pl):
        """Add packaged logo via importlib.resources (Python 3.9+)."""
        try:
            from importlib import resources
            # resource inside the installed package (use current package)
            logo_res = resources.files(__package__).joinpath('static', 'img', 'wakis-logo-pink.png')
            with resources.as_file(logo_res) as logo_path:
                pl.add_logo_widget(str(logo_path))
                return
        except Exception as e:
            # fallback to the legacy relative path for dev installs
            try:
                pl.add_logo_widget('../docs/img/wakis-logo-pink.png')
            except Exception:
                if self.verbose > 1:
                    print(f'[!] Could not add logo widget: {e}')

    def plot_solids(self, bounding_box=False, show_grid=False, anti_aliasing=None,
                    opacity=1.0, specular=0.5, smooth_shading=False,
                    off_screen=False, **kwargs):
        """
        Generates a 3D visualization of the imported STL geometries using PyVista.

        Parameters:
        -----------
        bounding_box : bool, optional
            If True, adds a bounding box around the plotted geometry (default: False).

        show_grid : bool, optional
            If True, adds the grid's mesh wireframe to the display (default: False).

        anti_aliasing : str or None, optional
            Enables anti-aliasing if provided. Valid values depend on PyVista settings (default: None).

        opacity : float, optional
            Controls the transparency of the plotted solids. A value of 1.0 is fully opaque,
            while 0.0 is fully transparent (default: 1.0).

        specular : float, optional
            Adjusts the specular lighting effect on the surface. Higher values increase shininess (default: 0.5).

        **kwargs : dict
            Additional keyword arguments passed to `pyvista.add_mesh()`, allowing customization of the mesh rendering.

        Notes:
        ------
        - Colors are determined by the `GridFIT3D.stl_colors` attribute dictionary if not None
        - Solids labeled as 'vacuum' are rendered with a default opacity of 0.3 for visibility.e.
        - The camera is positioned at an angle to provide better depth perception.
        - If `bounding_box=True`, a bounding box is drawn around the model.
        - If `anti_aliasing` is specified, it is enabled to improve rendering quality.

        """

        pl = pv.Plotter()
        pl.add_mesh(self.grid, opacity=0., name='grid', show_scalar_bar=False)
        for key in self.stl_solids:
            color = self.stl_colors[key]
            if self.stl_materials[key] == 'vacuum':
                _opacity = 0.3
            else:
                _opacity = opacity
            pl.add_mesh(self.read_stl(key), color=color,
                        opacity=_opacity, specular=specular, smooth_shading=smooth_shading,
                        **kwargs)

        pl.set_background('mistyrose', top='white')
        self._add_logo_widget(pl)
        pl.camera_position = 'zx'
        pl.camera.azimuth += 30
        pl.camera.elevation += 30
        pl.add_axes()

        if anti_aliasing is not None:
            pl.enable_anti_aliasing(anti_aliasing)

        if bounding_box:
            pl.add_bounding_box()

        if show_grid:
            pl.add_mesh(self.grid, style='wireframe', color='grey', opacity=0.3, name='grid')

        if off_screen:
            pl.export_html('grid_plot_solids.html')
        else:
            pl.show()

    def plot_stl_mask(self, stl_solid, cmap='viridis', bounding_box=True, show_grid=True,
                      add_stl='all', stl_opacity=0., stl_colors=None,
                      xmax=None, ymax=None, zmax=None,
                      anti_aliasing='ssaa', smooth_shading=False, off_screen=False):

        """
        Interactive 3D visualization of the structured grid mask and imported STL geometries.

        This routine uses PyVista to display the grid scalar field corresponding to a
        chosen STL mask. It provides interactive slider widgets to clip the domain
        along the X, Y, and Z directions. At each slider position, the clipped
        scalar field is shown with a colormap while the grid structure is shown
        as a 2D slice in wireframe. Optionally, one or more STL geometries can
        be added to the scene, along with a bounding box of the simulation domain.

        Parameters
        ----------
        stl_solid : str
            Key name of the `stl_solids` dictionary to retrieve the mask for
            visualization (used as the scalar field).
        cmap : str, default 'viridis'
            Colormap used to visualize the clipped scalar values.
        bounding_box : bool, default True
            If True, add a static wireframe bounding box of the simulation domain.
        show_grid : bool, default True
            If True, adds the computational grid overlay on the clipped slice
        add_stl : {'all', str, list[str]}, default 'all'
            STL geometries to add:
            * 'all' → add all STL solids found in `self.stl_solids`
            * str   → add a single STL solid by key
            * list  → add a list of STL solids by key
            If None, no STL surfaces are added.
        stl_opacity : float, default 0.0
            Opacity of the STL surfaces (0 = fully transparent, 1 = fully opaque).
        stl_colors : str, list[str], dict, or None, default None
            Color(s) of the STL surfaces:
            * str   → single color for all STL surfaces
            * list  → per-solid colors, in order
            * dict  → mapping from STL key to color
            * None  → use default colors from `self.stl_colors`
        xmax, ymax, zmax : float, optional
            Initial clipping positions along each axis. If None, use the
            maximum domain extent.
        anti_aliasing : {'ssaa', 'fxaa', None}, default 'ssaa'
            Anti-aliasing mode passed to `pl.enable_anti_aliasing`.
        off_screen : bool, default False
            If True, render off-screen and export the scene to
            ``grid_stl_mask_<stl_solid>.html``. If False, open an interactive window.

        Notes
        -----
        * Three sliders (X, Y, Z) control clipping of the scalar field by a box
        along the respective axis. The clipped scalar field is shown with the
        given colormap. A simultaneous 2D slice of the grid is displayed in
        wireframe at the clip location.
        * STL solids can be visualized in transparent mode to show the relation
        between the structured grid and the geometry.
        * A static domain bounding box can be added for reference.
        * Camera, background, and lighting are pre-configured for clarity
        """
        if stl_colors is None:
            stl_colors = self.stl_colors

        if xmax is None:
            xmax = self.xmax
        if ymax is None:
            ymax = self.ymax
        if zmax is None:
            zmax = self.zmax

        pv.global_theme.allow_empty_mesh = True
        pl = pv.Plotter()
        vals = {'x':xmax, 'y':ymax, 'z':zmax}

        # --- Update function ---
        def update_clip(val, axis="x"):
            vals[axis] = val
            # define bounds dynamically
            if axis == "x":
                slice_obj = self.grid.slice(normal="x", origin=(val, 0, 0))
            elif axis == "y":
                slice_obj = self.grid.slice(normal="y", origin=(0, val, 0))
            else:  # z
                slice_obj = self.grid.slice(normal="z", origin=(0, 0, val))

            # add clipped volume (scalars)
            pl.add_mesh(
                self.grid.clip_box(bounds=(self.xmin, vals['x'],
                                           self.ymin, vals['y'],
                                           self.zmin, vals['z']), invert=False),
                scalars=stl_solid,
                cmap=cmap,
                name="clip",
            )

            # add slice wireframe (grid structure)
            if show_grid:
                pl.add_mesh(slice_obj, style="wireframe", color="grey", name="slice")

        # Plot stl surface(s)
        if add_stl is not None:
            if type(add_stl) is str: #add all stl solids
                if add_stl.lower() == 'all':
                    for i, key in enumerate(self.stl_solids):
                        surf = self.read_stl(key)
                        if type(stl_colors) is dict:
                            pl.add_mesh(surf, color=stl_colors[key], opacity=stl_opacity, silhouette=dict(color=stl_colors[key]), name=key)
                        elif type(stl_colors) is list:
                            pl.add_mesh(surf, color=stl_colors[i], opacity=stl_opacity, silhouette=dict(color=stl_colors[i]), name=key)
                        else:
                            pl.add_mesh(surf, color='white', opacity=stl_opacity, silhouette=True, name=key)
                else: #add 1 selected stl solid
                    key = add_stl
                    surf = self.read_stl(key)
                    pl.add_mesh(surf, color=stl_colors[key], opacity=stl_opacity, silhouette=dict(color=stl_colors[key]), name=key)

            elif type(add_stl) is list: #add selected list of stl solids
                for i, key in enumerate(add_stl):
                    surf = self.read_stl(key)
                    if type(stl_colors[key]) is dict:
                        pl.add_mesh(surf, color=stl_colors[key], opacity=stl_opacity, silhouette=dict(color=stl_colors[key]), name=key)
                    elif type(stl_colors) is list:
                        pl.add_mesh(surf, color=stl_colors[i], opacity=stl_opacity, silhouette=dict(color=stl_colors[i]), name=key)
                    else:
                        pl.add_mesh(surf, color='white', opacity=stl_opacity, silhouette=True, name=key)

        # --- Sliders (placed side-by-side vertically) ---
        pl.add_slider_widget(
            lambda val: update_clip(val, "x"),
            [self.xmin, self.xmax],
            value=xmax, title="X Clip",
            pointa=(0.8, 0.8), pointb=(0.95, 0.8),  # top-right
            style='modern',
        )

        pl.add_slider_widget(
            lambda val: update_clip(val, "y"),
            [self.ymin, self.ymax],
            value=ymax, title="Y Clip",
            pointa=(0.8, 0.6), pointb=(0.95, 0.6),  # middle-right
            style='modern',
        )

        pl.add_slider_widget(
            lambda val: update_clip(val, "z"),
            [self.zmin, self.zmax],
            value=zmax, title="Z Clip",
            pointa=(0.8, 0.4), pointb=(0.95, 0.4),  # lower-right
            style='modern',
        )

        # Camera orientation
        pl.camera_position = 'zx'
        pl.camera.azimuth += 30
        pl.camera.elevation += 30
        pl.set_background('mistyrose', top='white')
        self._add_logo_widget(pl)
        pl.add_axes()
        pl.enable_3_lights()
        pl.enable_anti_aliasing(anti_aliasing)

        if bounding_box:
            pl.add_mesh(pv.Box(bounds=(self.xmin, self.xmax, self.ymin, self.ymax, self.zmin, self.zmax)),
            style="wireframe", color="black", line_width=2, name="domain_box")

        if off_screen:
            pl.export_html(f'grid_stl_mask_{stl_solid}.html')
        else:
            pl.show()

    def inspect(self, add_stl=None, stl_opacity=0.5, stl_colors=None,
                anti_aliasing='ssaa', smooth_shading=True, off_screen=False):

        '''3D plot using pyvista to visualize
        the structured grid and
        the imported stl geometries

        Parameters
        ---
        add_stl: str or list, optional
            List or str of stl solids to add to the plot by `pv.add_mesh`
        stl_opacity: float, default 0.1
            Opacity of the stl surfaces (0 - Transparent, 1 - Opaque)
        stl_colors: str or list of str, default 'white'
            Color of the stl surfaces
        '''
        if stl_colors is None:
            stl_colors = self.stl_colors

        pv.global_theme.allow_empty_mesh = True
        pl = pv.Plotter()
        pl.add_mesh(self.grid, show_edges=True, cmap=['white', 'white'], name='grid')
        def clip(widget):
            # Plot structured grid
            b = widget.bounds
            x = self.x[np.logical_and(self.x>=b[0], self.x<=b[1])]
            y = self.y[np.logical_and(self.y>=b[2], self.y<=b[3])]
            z = self.z[np.logical_and(self.z>=b[4], self.z<=b[5])]
            X, Y, Z = np.meshgrid(x, y, z, indexing='ij')
            grid = pv.StructuredGrid(X.transpose(), Y.transpose(), Z.transpose())

            pl.add_mesh(grid, show_edges=True, cmap=['white', 'white'], name='grid')
            # Plot stl surface(s)
            if add_stl is not None: #add 1 selected stl solid
                if type(add_stl) is str:
                    key = add_stl
                    surf = self.read_stl(key)
                    surf = surf.clip_box(widget.bounds, invert=False)
                    pl.add_mesh(surf, color=stl_colors[key], opacity=stl_opacity, silhouette=True, smooth_shading=smooth_shading, name=key)

                elif type(add_stl) is list: #add selected list of stl solids
                    for i, key in enumerate(add_stl):
                        surf = self.read_stl(key)
                        surf = surf.clip_box(widget.bounds, invert=False)
                        if type(stl_colors) is dict:
                            pl.add_mesh(surf, color=stl_colors[key], opacity=stl_opacity, silhouette=True, smooth_shading=smooth_shading, name=key)
                        elif type(stl_colors) is list:
                            pl.add_mesh(surf, color=stl_colors[i], opacity=stl_opacity, silhouette=True, smooth_shading=smooth_shading, name=key)
                        else:
                            pl.add_mesh(surf, color='white', opacity=stl_opacity, silhouette=True, smooth_shading=smooth_shading, name=key)

            else: #add all stl solids
                for i, key in enumerate(self.stl_solids):
                    surf = self.read_stl(key)
                    surf = surf.clip_box(widget.bounds, invert=False)
                    if type(stl_colors) is dict:
                        pl.add_mesh(surf, color=stl_colors[key], opacity=stl_opacity, silhouette=True, smooth_shading=smooth_shading, name=key)
                    elif type(stl_colors) is list:
                        pl.add_mesh(surf, color=stl_colors[i], opacity=stl_opacity, silhouette=True, smooth_shading=smooth_shading, name=key)
                    else:
                        pl.add_mesh(surf, color='white', opacity=stl_opacity, silhouette=True, smooth_shading=smooth_shading, name=key)

        _ = pl.add_box_widget(callback=clip, rotation_enabled=False)

        # Camera orientation
        pl.camera_position = 'zx'
        pl.camera.azimuth += 30
        pl.camera.elevation += 30
        pl.set_background('mistyrose', top='white')
        self._add_logo_widget(pl)
        pl.add_axes()
        pl.enable_3_lights()
        pl.enable_anti_aliasing(anti_aliasing)

        if off_screen:
            pl.off_screen = True
            return pl
            #pl.export_html('grid_inspect.html')
        else:
            pl.show()
            return None

    def save_to_h5(self, filename='grid.h5'):
        '''Save generated grid to HDF5 file

        Stored data:
        ------------
        * STL solid masks imported available to fill grid.cell_data
        * x, y, z: grid axis arrays
        * All `stl_` related variables:
            stl_solids, stl_materials, stl_colors,
            stl_scale, stl_rotate, stl_translate
        '''

        if not filename.endswith('.h5'):
            filename += '.h5'

        if self.verbose:
            print('Saving grid to HDF5 file:', filename)

        with h5py.File(filename, 'w') as hf:
            hf.create_dataset('x', data=np.array(self.x))
            hf.create_dataset('y', data=np.array(self.y))
            hf.create_dataset('z', data=np.array(self.z))

            # Save stl_ variables as groups
            for attr in ['stl_solids', 'stl_materials',
                        'stl_colors', 'stl_scale',
                        'stl_rotate', 'stl_translate']:
                grp = hf.create_group(attr)
                dct = getattr(self, attr)
                for key, val in dct.items():
                    # Use dtype='S' for strings, otherwise np.array
                    if isinstance(val, str):
                        grp.create_dataset(str(key), data=np.string_(val))
                    else:
                        grp.create_dataset(str(key), data=np.array(val))

            for key in self.stl_solids.keys():
                hf.create_dataset('grid_'+key, data=np.array(self.grid[key]))

    def load_from_h5(self, filename):
        '''Load grid from HDF5 file

        Stored data:
        ------------
        * STL solid masks imported available to fill grid.cell_data
        * x, y, z: grid axis arrays
        * All `stl_` related variables:
            stl_solids, stl_materials, stl_colors,
            stl_scale, stl_rotate, stl_translate
        '''
        if not filename.endswith('.h5'):
            filename += '.h5'

        if self.verbose:
            print('Loading grid from HDF5 file:', filename)

        with h5py.File(filename, 'r') as hf:
            # reconstruct stl dicts
            self.x = hf['x'][()]
            self.y = hf['y'][()]
            self.z = hf['z'][()]

            # Load stl_ variables from groups
            for attr in ['stl_solids', 'stl_materials',
                        'stl_colors', 'stl_scale',
                        'stl_rotate', 'stl_translate']:
                dct = {}
                grp = hf[attr]
                for key in grp.keys():
                    val = grp[key][()]
                    # Decode bytes to string if needed
                    if isinstance(val, bytes):
                        val = val.decode()
                    dct[key] = val
                setattr(self, attr, dct)

        # recompute dx, dy, dz, Nx, Ny, Nz
        self.Nx = len(self.x) - 1
        self.Ny = len(self.y) - 1
        self.Nz = len(self.z) - 1
        self.dx = np.diff(self.x)
        self.dy = np.diff(self.y)
        self.dz = np.diff(self.z)
        self.xmin, self.xmax = self.x[0], self.x[-1]
        self.ymin, self.ymax = self.y[0], self.y[-1]
        self.zmin, self.zmax = self.z[0], self.z[-1]

        # recommpute grid and L, iA, tL, itA
        self._compute_grid()

        # asign masks to grid.cell_data
        with h5py.File(filename, 'r') as hf:
            for key in self.stl_solids.keys():
                self.grid[key] = hf['grid_'+key][()]

        # add verbosity
        if self.verbose > 1:
            print(f'Loaded grid with {self.Nx*self.Ny*self.Nz} mesh cells:')
            print(f' * Number of cells: Nx={self.Nx}, Ny={self.Ny}, Nz={self.Nz}')
            print(f' * Simulation domain bounds: \n\
                x:[{self.xmin:.3f}, {self.xmax:.3f}],\n\
                y:[{self.ymin:.3f}, {self.ymax:.3f}],\n\
                z:[{self.zmin:.3f}, {self.zmax:.3f}]')
            print(f' * STL solids imported:\n\
                {list(self.stl_solids.keys())}')
            print(f' * STL solids assigned materials [eps_r, mu_r, sigma]:\n\
                {list(self.stl_materials.values())}')

        # update logger
        self.update_logger(['Nx', 'Ny', 'Nz', 'dx', 'dy', 'dz'])
        self.update_logger(['xmin', 'xmax', 'ymin', 'ymax', 'zmin', 'zmax'])
        self.update_logger(['stl_solids', 'stl_materials'])
        if self.stl_rotate != [0., 0., 0.]:
            self.update_logger(['stl_rotate'])
        if self.stl_translate != [0., 0., 0.]:
            self.update_logger(['stl_translate'])
        if self.stl_scale != 1.0:
            self.update_logger(['stl_scale'])

    def update_logger(self, attrs):
        """
        Assigns the parameters handed via attrs to the logger
        """
        for atr in attrs:
            self.logger.grid[atr] = getattr(self, atr)<|MERGE_RESOLUTION|>--- conflicted
+++ resolved
@@ -360,14 +360,10 @@
 
     def _mark_cells_in_stl(self):
         # Obtain masks with grid cells inside each stl solid
-<<<<<<< HEAD
         stl_tolerance = np.min([np.min(self.dx), np.min(self.dy), np.min(self.dz)])*self.stl_tol
-=======
-        stl_tolerance = np.min([self.dx, self.dy, self.dz])*self.stl_tol
         progress_bar = False
         if self.Nx*self.Ny*self.Nz > 5e6 and self.verbose:
             progress_bar = True
->>>>>>> ec75ae5f
         for key in self.stl_solids.keys():
 
             surf = self.read_stl(key)
