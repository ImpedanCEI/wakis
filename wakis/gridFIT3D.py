# copyright ################################# #
# This file is part of the wakis Package.     #
# Copyright (c) CERN, 2024.                   #
# ########################################### #

import numpy as np
import pyvista as pv
import time
import h5py

from scipy.optimize import least_squares
import time

from .field import Field
from .logger import Logger

try:
    from mpi4py import MPI
    imported_mpi = True
except ImportError:
    imported_mpi = False

class GridFIT3D:
    """
    Class holding the grid information and
    stl importing handling using PyVista

    Parameters
    ----------
    xmin, xmax, ymin, ymax, zmin, zmax: float, default None
        Extent of the simulation domain.
        If None, must provide x, y, z arrays.
    Nx, Ny, Nz: int
        Number of cells per direction
        If None, must provide x, y, z arrays.
    x, y, z: array_like, optional
        Custom grid axis arrays to be used in the meshgrid generation.
        Non-uniform grids are supported.
    stl_solids: dict, optional
        stl files to import in the domain.
        {'Solid 1': stl_1, 'Solid 2': stl_2, ...}
        If stl files are not in the same folder,
        add the path to the file name.
    stl_materials: dict, optional
        Material properties associated with stl
        {'Solid 1': [eps1, mu1],
         'Solid 2': [eps1, mu1],
         ...}
    stl_rotate: list or dict, optional
        Angle of rotation to apply to the stl models: [rot_x, rot_y, rot_z]
        - if list, it will be applied to all stls in `stl_solids`
        - if dict, it must contain the same keys as `stl_solids`,
          indicating the rotation angle per stl
    stl_scale: float or dict, optional
        Scaling value to apply to the stl model to convert to [m]
        - if float, it will be applied to all stl in `stl_solids`
        - if dict, it must contain the same keys as `stl_solids`
    use_mpi: bool, default False
        Enable MPI domain decomposition in the z direction.
    use_mesh_refinement: bool, default False
        [!] WIP -- Enable mesh refinement based on snap points
        extracted from the stl solids
    stl_tol: float, default 1e-3
        Tolerance factor for stl import, used in grid.select_enclosed_points.
        Importing tolerance is computed by: tol*min(dx,dy,dz).
    load_from_h5: str, optional
        Load grid from an h5 file previously saved with `save_to_h5`.
    verbose: int or bool, default 1
        Enable verbose ouput on the terminal.
        Use `verbose=2` for more detailed output.
    """

    def __init__(self, xmin=None, xmax=None,
                ymin=None, ymax=None,
                zmin=None, zmax=None,
                Nx=None, Ny=None, Nz=None,
                x=None, y=None, z=None,
                use_mpi=False,
                use_mesh_refinement=False, refinement_method='insert', refinement_tol=1e-8,
                snap_points=None, snap_tol=1e-5, snap_solids=None,
                stl_solids=None, stl_materials=None,
                stl_rotate=[0., 0., 0.], stl_translate=[0., 0., 0.], stl_scale=1.0,
<<<<<<< HEAD
                stl_colors=None, stl_tol=1e-3,
                load_from_h5=None, verbose=1,):

        self.verbose = verbose
        self.use_mpi = use_mpi

=======
                stl_colors=None, verbose=1, stl_tol=1e-3):
        
        t0 = time.time()
        self.logger = Logger()
        if verbose: print('Generating grid...')
        self.verbose = verbose
        self.use_mpi = use_mpi
        self.use_mesh_refinement = use_mesh_refinement
        self.update_logger(['use_mesh_refinement'])

        # domain limits
        self.xmin = xmin
        self.xmax = xmax
        self.ymin = ymin
        self.ymax = ymax
        self.zmin = zmin
        self.zmax = zmax
        self.Nx = Nx
        self.Ny = Ny
        self.Nz = Nz
        self.dx = (xmax - xmin) / Nx
        self.dy = (ymax - ymin) / Ny
        self.dz = (zmax - zmin) / Nz
        self.update_logger(['Nx', 'Ny', 'Nz', 'dx', 'dy', 'dz'])
        
>>>>>>> 9b381238
        # stl info
        self.stl_solids = stl_solids
        self.stl_materials = stl_materials
        self.stl_rotate = stl_rotate
        self.stl_translate = stl_translate
        self.stl_scale = stl_scale
        self.stl_colors = stl_colors
<<<<<<< HEAD
=======
        self.update_logger(['stl_solids', 'stl_materials'])
        if stl_rotate != [0., 0., 0.]:
            self.update_logger(['stl_rotate'])
        if stl_translate != [0., 0., 0.]:
            self.update_logger(['stl_translate'])
        if stl_scale != 1.0:
            self.update_logger(['stl_scale'])
>>>>>>> 9b381238

        if stl_solids is not None:
            self._prepare_stl_dicts()

        # Grid data
        # generate from file
        if load_from_h5 is not None:
            self.load_from_h5(load_from_h5)
            return #TODO: support MPI decomposition

        # generate from custom x,y,z arrays
        elif x is not None and y is not None and z is not None:
            # allow user to set the grid axis manually
            self.x = x
            self.y = y
            self.z = z
            self.Nx = len(self.x) - 1
            self.Ny = len(self.y) - 1
            self.Nz = len(self.z) - 1
            self.xmin, self.xmax = self.x[0], self.x[-1]
            self.ymin, self.ymax = self.y[0], self.y[-1]
            self.zmin, self.zmax = self.z[0], self.z[-1]
            if self.use_mpi:
                raise ValueError("[!] Error: use_mpi=True is not compatible with custom x,y,z arrays.")

        # generate from domain extents and number of cells [LEGACY]
        elif all(v is not None for v in [xmin, xmax, ymin, ymax, zmin, zmax]):
            # uniform grid from domain extents and number of cells
            self.xmin, self.xmax = xmin, xmax
            self.ymin, self.ymax = ymin, ymax
            self.zmin, self.zmax = zmin, zmax
            self.Nx, self.Ny, self.Nz = Nx, Ny, Nz
            self.x = np.linspace(self.xmin, self.xmax, self.Nx+1)
            self.y = np.linspace(self.ymin, self.ymax, self.Ny+1)
            self.z = np.linspace(self.zmin, self.zmax, self.Nz+1)

        else:
            raise ValueError(
                "[!] Error initializing GridFIT3D:\n"
                "  - Provide grid axis arrays: x, y, z\n"
                "  - OR domain extents and number of cells: xmin, xmax, ymin, ymax, zmin, zmax, Nx, Ny, Nz\n"
                "  - OR load from a HDF5 file using load_from_h5"
            )

        #TODO: allow non uniform dx, dy, dz
        self.dx = np.min(np.diff(self.x))
        self.dy = np.min(np.diff(self.y))
        #self.dz = np.min(np.diff(self.z))
        self.dz = (self.zmax - self.zmin)/self.Nz

        # refine self.x, self.y, self.z using snap points
        self.use_mesh_refinement = use_mesh_refinement
        self.refinement_method = refinement_method
        self.snap_points = snap_points
        self.snap_tol = snap_tol
        self.snap_solids = snap_solids # if None, use all stl_solids

        if self.use_mesh_refinement:
            if verbose:
                print('Applying mesh refinement...')
            if self.snap_points is None and stl_solids is not None:
                self.compute_snap_points(snap_solids=snap_solids, snap_tol=snap_tol)
            self.refine_xyz_axis(method=refinement_method, tol=refinement_tol)

        if verbose:
            print(f'Generating grid with {self.Nx*self.Ny*self.Nz} mesh cells...')
            if verbose > 1:
                print(f' * Simulation domain bounds: \n\
                    x:[{xmin:.3f}, {xmax:.3f}],\n\
                    y:[{ymin:.3f}, {ymax:.3f}],\n\
                    z:[{zmin:.3f}, {zmax:.3f}]')
            t0 = time.time()

        # MPI subdivide domain
        if self.use_mpi:
            self.ZMIN = None
            self.ZMAX = None
            self.NZ = None
            self.Z = None
            if imported_mpi:
                self.mpi_initialize()
                if self.verbose:
                    print(f"MPI initialized for {self.rank} of {self.size}")
            else:
                raise ImportError("[!] mpi4py is required when use_mpi=True but was not found")

        # grid G and tilde grid ~G, lengths and inverse areas
        self.compute_grid()

        # tolerance for stl import tol*min(dx,dy,dz)
        if verbose:
            print('Importing STL solids...')
        self.stl_tol = stl_tol
        if stl_solids is not None:
            self.mark_cells_in_stl()
            if stl_colors is None:
                self.assign_colors()

<<<<<<< HEAD
        if verbose:
            print(f'Total grid initialization time: {time.time() - t0} s')

=======
        self.gridInitializationTime = time.time()-t0
        self.update_logger(['gridInitializationTime'])
>>>>>>> 9b381238

    def compute_grid(self):
        X, Y, Z = np.meshgrid(self.x, self.y, self.z, indexing='ij')
        self.grid = pv.StructuredGrid(X.transpose(), Y.transpose(), Z.transpose())

        self.L = Field(self.Nx, self.Ny, self.Nz)
        self.L.field_x = X[1:, 1:, 1:] - X[:-1, :-1, :-1]
        self.L.field_y = Y[1:, 1:, 1:] - Y[:-1, :-1, :-1]
        self.L.field_z = Z[1:, 1:, 1:] - Z[:-1, :-1, :-1]

        self.iA = Field(self.Nx, self.Ny, self.Nz)
        self.iA.field_x = np.divide(1.0, self.L.field_y * self.L.field_z)
        self.iA.field_y = np.divide(1.0, self.L.field_x * self.L.field_z)
        self.iA.field_z = np.divide(1.0, self.L.field_x * self.L.field_y)

        # tilde grid ~G
        self.tx = (self.x[1:]+self.x[:-1])/2
        self.ty = (self.y[1:]+self.y[:-1])/2
        self.tz = (self.z[1:]+self.z[:-1])/2

        self.tx = np.append(self.tx, self.tx[-1])
        self.ty = np.append(self.ty, self.ty[-1])
        self.tz = np.append(self.tz, self.tz[-1])

        tX, tY, tZ = np.meshgrid(self.tx, self.ty, self.tz, indexing='ij')

        self.tL = Field(self.Nx, self.Ny, self.Nz)
        self.tL.field_x = tX[1:, 1:, 1:] - tX[:-1, :-1, :-1]
        self.tL.field_y = tY[1:, 1:, 1:] - tY[:-1, :-1, :-1]
        self.tL.field_z = tZ[1:, 1:, 1:] - tZ[:-1, :-1, :-1]

        self.itA = Field(self.Nx, self.Ny, self.Nz)
        aux = self.tL.field_y * self.tL.field_z
        self.itA.field_x = np.divide(1.0, aux, out=np.zeros_like(aux), where=aux!=0)
        aux = self.tL.field_x * self.tL.field_z
        self.itA.field_y = np.divide(1.0, aux, out=np.zeros_like(aux), where=aux!=0)
        aux = self.tL.field_x * self.tL.field_y
        self.itA.field_z = np.divide(1.0, aux, out=np.zeros_like(aux), where=aux!=0)
        del aux

    def mpi_initialize(self):
        comm = MPI.COMM_WORLD  # Get MPI communicator
        self.comm = comm
        self.rank = self.comm.Get_rank()
        self.size = self.comm.Get_size()

        # Error handling for Nz < size
        if self.Nz < self.size:
            raise ValueError(f"Nz ({self.Nz}) must be greater than or equal to the number of MPI processes ({self.size}).")

        # global z quantities [ALLCAPS]
        self.ZMIN = self.zmin
        self.ZMAX = self.zmax
        self.NZ = self.Nz - self.Nz%(self.size) # ensure multiple of MPI size
        self.Z = np.linspace(self.ZMIN, self.ZMAX, self.NZ+1)[:-1] + self.dz/2

        if self.verbose and self.rank==0:
            print(f" * Global grid ZMIN={self.ZMIN}, ZMAX={self.ZMAX}, NZ={self.NZ}")

        # MPI subdomain quantities
        self.Nz = self.NZ // (self.size)
        self.dz = (self.ZMAX - self.ZMIN) / self.NZ
        self.zmin = self.rank * self.Nz * self.dz + self.ZMIN
        self.zmax = (self.rank+1) * self.Nz * self.dz + self.ZMIN

        if self.verbose:
            print(f"MPI rank {self.rank} of {self.size} initialized with \
                        zmin={self.zmin}, zmax={self.zmax}, Nz={self.Nz}")
        # Add ghost cells
        self.n_ghosts = 1
        if self.rank > 0:
            self.zmin += - self.n_ghosts * self.dz
            self.Nz += self.n_ghosts
        if self.rank < (self.size-1):
            self.zmax += self.n_ghosts * self.dz
            self.Nz += self.n_ghosts

        # Support for single core
        if self.rank == 0 and self.size == 1:
            self.zmax += self.n_ghosts * self.dz
            self.Nz += self.n_ghosts

        self.z = np.linspace(self.zmin, self.zmax, self.Nz+1)

    def mpi_gather_asGrid(self):
        _grid = None
        if self.rank == 0:
            print(f"Generating global grid from {self.ZMIN} to {self.ZMAX}")
            _grid = GridFIT3D(self.xmin, self.xmax,
                            self.ymin, self.ymax,
                            self.ZMIN, self.ZMAX,
                            self.Nx, self.Ny, self.NZ,
                            use_mpi=False,
                            stl_solids=self.stl_solids,
                            stl_materials=self.stl_materials,
                            stl_scale=self.stl_scale,
                            stl_rotate=self.stl_rotate,
                            stl_translate=self.stl_translate,
                            stl_colors=self.stl_colors,
                            verbose=self.verbose,
                            stl_tol=self.stl_tol,
                            )
        return _grid

    def _prepare_stl_dicts(self):
        if type(self.stl_solids) is not dict:
            if type(self.stl_solids) is str:
                self.stl_solids = {'Solid 1' : self.stl_solids}
            else:
                raise Exception('Attribute `stl_solids` must contain a string or a dictionary')

        if type(self.stl_rotate) is not dict:
            # if not a dict, the same values will be applied to all solids
            stl_rotate = {}
            for key in self.stl_solids.keys():
                stl_rotate[key] = self.stl_rotate
            self.stl_rotate = stl_rotate

        if type(self.stl_scale) is not dict:
            # if not a dict, the same values will be applied to all solids
            stl_scale = {}
            for key in self.stl_solids.keys():
                stl_scale[key] = self.stl_scale
            self.stl_scale = stl_scale

        if type(self.stl_translate) is not dict:
            # if not a dict, the same values will be applied to all solids
            stl_translate = {}
            for key in self.stl_solids.keys():
                stl_translate[key] = self.stl_translate
            self.stl_translate = stl_translate

    def mark_cells_in_stl(self):
        # Obtain masks with grid cells inside each stl solid
        stl_tolerance = np.min([self.dx, self.dy, self.dz])*self.stl_tol
        for key in self.stl_solids.keys():

            surf = self.read_stl(key)

            # mark cells in stl [True == in stl, False == out stl]
            try:
                select = self.grid.select_enclosed_points(surf, tolerance=stl_tolerance)
            except Exception:
                select = self.grid.select_enclosed_points(surf, tolerance=stl_tolerance, check_surface=False)
                if self.verbose > 1:
                    print(f'[!] Warning: stl solid {key} may have issues with closed surfaces. Consider checking the STL file.')

            self.grid[key] = select.point_data_to_cell_data()['SelectedPoints'] > stl_tolerance

            if self.verbose and np.sum(self.grid[key]) == 0:
                print(f'[!] Warning: no cells were marked inside stl solid {key}. Consider increasing the tolerance factor (currently {self.stl_tol}).')

            if self.verbose > 1:
                print(f' * STL solid {key}: {np.sum(self.grid[key])} cells marked inside the solid.')

    def read_stl(self, key):
        # import stl
        surf = pv.read(self.stl_solids[key])

        # rotate
        surf = surf.rotate_x(self.stl_rotate[key][0])
        surf = surf.rotate_y(self.stl_rotate[key][1])
        surf = surf.rotate_z(self.stl_rotate[key][2])

        # translate
        surf = surf.translate(self.stl_translate[key])

        # scale
        surf = surf.scale(self.stl_scale[key])

        return surf

    def compute_snap_points(self, snap_solids=None, snap_tol=1e-8):
        if self.verbose > 1:
            print(' * Calculating snappy points...')
        # Support for user-defined stl_keys as list
        if snap_solids is None:
            snap_solids = self.stl_solids.keys()

        # Union of all the surfaces
        # [TODO]: should use | for union instead or +?
        model = None
        for key in snap_solids:
            solid = self.read_stl(key)
            if model is None:
                model = solid
            else:
                model = model + solid

        edges = model.extract_feature_edges(boundary_edges=True, manifold_edges=False)

        # Extract points lying in the X-Z plane (Y ≈ 0)
        xz_plane_points = edges.points[np.abs(edges.points[:, 1]) < snap_tol]
        # Extract points lying in the Y-Z plane (X ≈ 0)
        yz_plane_points = edges.points[np.abs(edges.points[:, 0]) < snap_tol]
        # Extract points lying in the X-Y plane (Z ≈ 0)
        xy_plane_points = edges.points[np.abs(edges.points[:, 2]) < snap_tol]

        self.snap_points = np.r_[xz_plane_points, yz_plane_points, xy_plane_points]

        # get the unique x, y, z coordinates
        x_snaps = np.unique(np.round(self.snap_points[:, 0], 5))
        y_snaps = np.unique(np.round(self.snap_points[:, 1], 5))
        z_snaps = np.unique(np.round(self.snap_points[:, 2], 5))

        # Include simulation domain bounds
        self.x_snaps = np.unique(np.concatenate(([self.xmin], x_snaps, [self.xmax])))
        self.y_snaps = np.unique(np.concatenate(([self.ymin], y_snaps, [self.ymax])))
        self.z_snaps = np.unique(np.concatenate(([self.zmin], z_snaps, [self.zmax])))

    def plot_snap_points(self, snap_solids=None, snap_tol=1e-8):
        # TODO
        # Support for user-defined stl_keys as list
        if snap_solids is None:
            snap_solids = self.stl_solids.keys()

        # Union of all the surfaces
        # [TODO]: should use | for union instead or +?
        model = None
        for key in snap_solids:
            solid = self.read_stl(key)
            if model is None:
                model = solid
            else:
                model = model + solid

        edges = model.extract_feature_edges(boundary_edges=True, manifold_edges=False)

        # Extract points lying in the X-Z plane (Y ≈ 0)
        xz_plane_points = edges.points[np.abs(edges.points[:, 1]) < snap_tol]
        # Extract points lying in the Y-Z plane (X ≈ 0)
        yz_plane_points = edges.points[np.abs(edges.points[:, 0]) < snap_tol]
        # Extract points lying in the X-Y plane (Z ≈ 0)
        xy_plane_points = edges.points[np.abs(edges.points[:, 2]) < snap_tol]

        xz_cloud = pv.PolyData(xz_plane_points)
        yz_cloud = pv.PolyData(yz_plane_points)
        xy_cloud = pv.PolyData(xy_plane_points)

        pl = pv.Plotter()
        pl.add_mesh(model, color='white', opacity=0.5, label='base STL')
        pl.add_mesh(edges, color='black', line_width=5, opacity=0.8,)
        pl.add_mesh(xz_cloud, color='green', point_size=20, render_points_as_spheres=True, label='XZ plane points')
        pl.add_mesh(yz_cloud, color='orange', point_size=20, render_points_as_spheres=True, label='YZ plane points')
        pl.add_mesh(xy_cloud, color='magenta', point_size=20, render_points_as_spheres=True, label='XY plane points')
        pl.add_legend()
        pl.show()

    def refine_axis(self, xmin, xmax, Nx, x_snaps,
                    method='insert', tol=1e-12):

        # Loss function to minimize cell size spread
        def loss_function(x, x0, is_snap):
            # avoid moving snap points
            penalty_snap = np.sum((x[is_snap] - x0[is_snap])**2) * 1000
            # avoid gaps < uniform gap
            dx = np.diff(x)
            threshold = 1/(len(x)-1) # or a hardcoded `min_spacing`
            penalty_small_gaps = np.sum((threshold - dx[dx < threshold])**2)
            # avoid large spread in gap length
            dx = np.diff(x)
            penalty_variance = np.std(dx) * 10
            #return penalty_snap + penalty_small_gaps + penalty_variance
            return np.hstack([penalty_snap, penalty_small_gaps, penalty_variance])

        # Uniformly distributed points as initial guess
        x_snaps = (x_snaps-xmin)/(xmax-xmin) # normalize to [0,1]

        if method == 'insert':
            x0 = np.unique(np.append(x_snaps,  np.linspace(0, 1, Nx - len(x_snaps))))

        elif method == 'neighbor':
            x = np.linspace(0, 1, Nx)
            dx = np.diff(x)[0]
            for s in x_snaps:
                m = np.isclose(x, s, rtol=0.0, atol=dx/2)
                if np.sum(m)>0:
                    x[np.argmax(m)] = s
            x0 = x.copy()

        elif method == 'subdivision':
            # x = snaps
            while len(x) < Nx:
                #idx of segments sorted min -> max
                idx_max_diffs = np.argsort(np.diff(x))[-1] # take bigger

                print(f"Bigger segment starts at {x[idx_max_diffs]}")
                # compute new point in the middle of the segment
                val = x[idx_max_diffs] + (x[idx_max_diffs + 1] - x[idx_max_diffs]) / 2

                # insert the new point
                x = np.insert(x, idx_max_diffs+1, val)
                x = np.unique(x)
                print(f"Inserted point {val} at index {idx_max_diffs}")
            x0 = x.copy()
        else:
            raise ValueError(f"Method {method} not supported. Use 'insert', 'neighbor' or 'subdivision'.")

        # minimize segment length spread for the test points
        is_snap = np.isin(x0, x_snaps)
        result = least_squares(loss_function,
                                x0=x0.copy(),
                                bounds=(0,1),#(zmin, zmax),
                                jac='3-point',
                                method='dogbox',
                                loss='arctan',
                                gtol=tol,
                                ftol=tol,
                                xtol=tol,
                                verbose=1,
                                args=(x0.copy(), is_snap.copy()),
                                )
        # transform back to [xmin, xmax]
        return result.x*(xmax-xmin)+xmin

    def refine_xyz_axis(self, method='insert', tol=1e-6):
        '''Refine the grid in the x, y, z axis
        using the snap points extracted from the stl solids.
        The snap points are used to refine the grid '''

        if self.verbose > 1:
            print(f' * Refining x axis with {len(self.x_snaps)} snaps...')
        self.x = self.refine_axis(self.xmin, self.xmax, self.Nx+1, self.x_snaps,
                                  method=method, tol=tol)

        if self.verbose > 1:
            print(f' * Refining y axis with {len(self.y_snaps)} snaps...')
        self.y = self.refine_axis(self.ymin, self.ymax, self.Ny+1, self.y_snaps,
                                  method=method, tol=tol)

        if self.verbose > 1:
            print(f' * Refining z axis with {len(self.z_snaps)} snaps...')
        self.z = self.refine_axis(self.zmin, self.zmax, self.Nz+1, self.z_snaps,
                                  method=method, tol=tol)

        self.Nx = len(self.x) - 1
        self.Ny = len(self.y) - 1
        self.Nz = len(self.z) - 1
        self.dx = np.min(np.diff(self.x))  #TODO: should this be an array?
        self.dy = np.min(np.diff(self.y))
        self.dz = np.min(np.diff(self.z))

        if self.verbose:
            print(f"Refined grid: Nx = {len(self.x)}, Ny ={len(self.y)}, Nz = {len(self.z)}")

    def assign_colors(self):
        '''Classify colors assigned to each solid
        based on the categories in `material_colors` dict
        inside `materials.py`
        '''
        self.stl_colors = {}

        for key in self.stl_solids:
            mat = self.stl_materials[key]
            if type(mat) is str:
                self.stl_colors[key] = mat
            elif len(mat) == 2:
                if mat[0] is np.inf:  #eps_r
                    self.stl_colors[key] = 'pec'
                elif mat[0] > 1.0:    #eps_r
                    self.stl_colors[key] = 'dielectric'
                else:
                    self.stl_colors[key] = 'vacuum'
            elif len(mat) == 3:
                self.stl_colors[key] = 'lossy metal'
            else:
                self.stl_colors[key] = 'other'

    def _add_logo_widget(self, pl):
        """Add packaged logo via importlib.resources (Python 3.9+)."""
        try:
            from importlib import resources
            # resource inside the installed package (use current package)
            logo_res = resources.files(__package__).joinpath('static', 'img', 'wakis-logo-pink.png')
            with resources.as_file(logo_res) as logo_path:
                pl.add_logo_widget(str(logo_path))
                return
        except Exception as e:
            # fallback to the legacy relative path for dev installs
            try:
                pl.add_logo_widget('../docs/img/wakis-logo-pink.png')
            except Exception:
                if self.verbose > 1:
                    print(f'[!] Could not add logo widget: {e}')

    def plot_solids(self, bounding_box=False, show_grid=False, anti_aliasing=None,
                    opacity=1.0, specular=0.5, offscreen=False, **kwargs):
        """
        Generates a 3D visualization of the imported STL geometries using PyVista.

        Parameters:
        -----------
        bounding_box : bool, optional
            If True, adds a bounding box around the plotted geometry (default: False).

        show_grid : bool, optional
            If True, adds the grid's mesh wireframe to the display (default: False).

        anti_aliasing : str or None, optional
            Enables anti-aliasing if provided. Valid values depend on PyVista settings (default: None).

        opacity : float, optional
            Controls the transparency of the plotted solids. A value of 1.0 is fully opaque,
            while 0.0 is fully transparent (default: 1.0).

        specular : float, optional
            Adjusts the specular lighting effect on the surface. Higher values increase shininess (default: 0.5).

        **kwargs : dict
            Additional keyword arguments passed to `pyvista.add_mesh()`, allowing customization of the mesh rendering.

        Notes:
        ------
        - Colors are determined by the `GridFIT3D.stl_colors` attribute dictionary if not None
        - Solids labeled as 'vacuum' are rendered with a default opacity of 0.3 for visibility.e.
        - The camera is positioned at an angle to provide better depth perception.
        - If `bounding_box=True`, a bounding box is drawn around the model.
        - If `anti_aliasing` is specified, it is enabled to improve rendering quality.

        """

        from .materials import material_colors

        pl = pv.Plotter()
        pl.add_mesh(self.grid, opacity=0., name='grid', show_scalar_bar=False)
        for key in self.stl_solids:
            try:
                color = material_colors[self.stl_colors[key]] # match library e.g. 'vacuum'
            except KeyError:
                color = self.stl_colors[key] # specifies color e.g. 'tab:red'

            if self.stl_colors[key] == 'vacuum' or self.stl_materials[key] == 'vacuum':
                _opacity = 0.3
            else:
                _opacity = opacity
            pl.add_mesh(self.read_stl(key), color=color,
                        opacity=_opacity, specular=specular, smooth_shading=True,
                        **kwargs)

        pl.set_background('mistyrose', top='white')
        self._add_logo_widget(pl)
        pl.camera_position = 'zx'
        pl.camera.azimuth += 30
        pl.camera.elevation += 30
        pl.add_axes()

        if anti_aliasing is not None:
            pl.enable_anti_aliasing(anti_aliasing)

        if bounding_box:
            pl.add_bounding_box()

        if show_grid:
            pl.add_mesh(self.grid, style='wireframe', color='grey', opacity=0.3, name='grid')

        if offscreen:
            pl.export_html('grid_plot_solids.html')
        else:
            pl.show()

    def plot_stl_mask(self, stl_solid, cmap='viridis', bounding_box=True, show_grid=True,
                      add_stl='all', stl_opacity=0., stl_colors=None,
                      xmax=None, ymax=None, zmax=None,
                      anti_aliasing='ssaa', offscreen=False):

        """
        Interactive 3D visualization of the structured grid mask and imported STL geometries.

        This routine uses PyVista to display the grid scalar field corresponding to a
        chosen STL mask. It provides interactive slider widgets to clip the domain
        along the X, Y, and Z directions. At each slider position, the clipped
        scalar field is shown with a colormap while the grid structure is shown
        as a 2D slice in wireframe. Optionally, one or more STL geometries can
        be added to the scene, along with a bounding box of the simulation domain.

        Parameters
        ----------
        stl_solid : str
            Key name of the `stl_solids` dictionary to retrieve the mask for
            visualization (used as the scalar field).
        cmap : str, default 'viridis'
            Colormap used to visualize the clipped scalar values.
        bounding_box : bool, default True
            If True, add a static wireframe bounding box of the simulation domain.
        show_grid : bool, default True
            If True, adds the computational grid overlay on the clipped slice
        add_stl : {'all', str, list[str]}, default 'all'
            STL geometries to add:
            * 'all' → add all STL solids found in `self.stl_solids`
            * str   → add a single STL solid by key
            * list  → add a list of STL solids by key
            If None, no STL surfaces are added.
        stl_opacity : float, default 0.0
            Opacity of the STL surfaces (0 = fully transparent, 1 = fully opaque).
        stl_colors : str, list[str], dict, or None, default None
            Color(s) of the STL surfaces:
            * str   → single color for all STL surfaces
            * list  → per-solid colors, in order
            * dict  → mapping from STL key to color (using `material_colors`)
            * None  → use default colors from `self.stl_colors`
        xmax, ymax, zmax : float, optional
            Initial clipping positions along each axis. If None, use the
            maximum domain extent.
        anti_aliasing : {'ssaa', 'fxaa', None}, default 'ssaa'
            Anti-aliasing mode passed to `pl.enable_anti_aliasing`.
        offscreen : bool, default False
            If True, render offscreen and export the scene to
            ``grid_stl_mask_<stl_solid>.html``. If False, open an interactive window.

        Notes
        -----
        * Three sliders (X, Y, Z) control clipping of the scalar field by a box
        along the respective axis. The clipped scalar field is shown with the
        given colormap. A simultaneous 2D slice of the grid is displayed in
        wireframe at the clip location.
        * STL solids can be visualized in transparent mode to show the relation
        between the structured grid and the geometry.
        * A static domain bounding box can be added for reference.
        * Camera, background, and lighting are pre-configured for clarity
        """
        from .materials import material_colors
        if stl_colors is None:
            stl_colors = self.stl_colors

        if xmax is None:
            xmax = self.xmax
        if ymax is None:
            ymax = self.ymax
        if zmax is None:
            zmax = self.zmax

        pv.global_theme.allow_empty_mesh = True
        pl = pv.Plotter()
        vals = {'x':xmax, 'y':ymax, 'z':zmax}

        # --- Update function ---
        def update_clip(val, axis="x"):
            vals[axis] = val
            # define bounds dynamically
            if axis == "x":
                slice_obj = self.grid.slice(normal="x", origin=(val, 0, 0))
            elif axis == "y":
                slice_obj = self.grid.slice(normal="y", origin=(0, val, 0))
            else:  # z
                slice_obj = self.grid.slice(normal="z", origin=(0, 0, val))

            # add clipped volume (scalars)
            pl.add_mesh(
                self.grid.clip_box(bounds=(self.xmin, vals['x'],
                                           self.ymin, vals['y'],
                                           self.zmin, vals['z']), invert=False),
                scalars=stl_solid,
                cmap=cmap,
                name="clip",
            )

            # add slice wireframe (grid structure)
            if show_grid:
                pl.add_mesh(slice_obj, style="wireframe", color="grey", name="slice")

        # Plot stl surface(s)
        if add_stl is not None:
            if type(add_stl) is str: #add all stl solids
                if add_stl.lower() == 'all':
                    for i, key in enumerate(self.stl_solids):
                        surf = self.read_stl(key)
                        if type(stl_colors) is dict:
                            if type(stl_colors[key]) is str:
                                pl.add_mesh(surf, color=material_colors[stl_colors[key]], opacity=stl_opacity, silhouette=dict(color=material_colors[stl_colors[key]]), name=key)
                            else:
                                pl.add_mesh(surf, color=stl_colors[key], opacity=stl_opacity, silhouette=dict(color=stl_colors[key]), name=key)
                        elif type(stl_colors) is list:
                            pl.add_mesh(surf, color=stl_colors[i], opacity=stl_opacity, silhouette=dict(color=stl_colors[i]), name=key)
                        else:
                            pl.add_mesh(surf, color='white', opacity=stl_opacity, silhouette=True, name=key)
                else: #add 1 selected stl solid
                    key = add_stl
                    surf = self.read_stl(key)
                    if type(stl_colors[key]) is str:
                        pl.add_mesh(surf, color=material_colors[stl_colors[key]], opacity=stl_opacity, silhouette=dict(color=material_colors[stl_colors[key]]), name=key)
                    else:
                        pl.add_mesh(surf, color=stl_colors[key], opacity=stl_opacity, silhouette=dict(color=stl_colors[key]), name=key)

            elif type(add_stl) is list: #add selected list of stl solids
                for i, key in enumerate(add_stl):
                    surf = self.read_stl(key)
                    if type(stl_colors[key]) is dict:
                        if type(stl_colors) is str:
                            pl.add_mesh(surf, color=material_colors[stl_colors[key]], opacity=stl_opacity, silhouette=dict(color=material_colors[stl_colors[key]]), name=key)
                        else:
                            pl.add_mesh(surf, color=stl_colors[key], opacity=stl_opacity, silhouette=dict(color=stl_colors[key]), name=key)
                    elif type(stl_colors) is list:
                        pl.add_mesh(surf, color=stl_colors[i], opacity=stl_opacity, silhouette=dict(color=stl_colors[i]), name=key)
                    else:
                        pl.add_mesh(surf, color='white', opacity=stl_opacity, silhouette=True, name=key)

        # --- Sliders (placed side-by-side vertically) ---
        pl.add_slider_widget(
            lambda val: update_clip(val, "x"),
            [self.xmin, self.xmax],
            value=xmax, title="X Clip",
            pointa=(0.8, 0.8), pointb=(0.95, 0.8),  # top-right
            style='modern',
        )

        pl.add_slider_widget(
            lambda val: update_clip(val, "y"),
            [self.ymin, self.ymax],
            value=ymax, title="Y Clip",
            pointa=(0.8, 0.6), pointb=(0.95, 0.6),  # middle-right
            style='modern',
        )

        pl.add_slider_widget(
            lambda val: update_clip(val, "z"),
            [self.zmin, self.zmax],
            value=zmax, title="Z Clip",
            pointa=(0.8, 0.4), pointb=(0.95, 0.4),  # lower-right
            style='modern',
        )

        # Camera orientation
        pl.camera_position = 'zx'
        pl.camera.azimuth += 30
        pl.camera.elevation += 30
        pl.set_background('mistyrose', top='white')
        self._add_logo_widget(pl)
        pl.add_axes()
        pl.enable_3_lights()
        pl.enable_anti_aliasing(anti_aliasing)

        if bounding_box:
            pl.add_mesh(pv.Box(bounds=(self.xmin, self.xmax, self.ymin, self.ymax, self.zmin, self.zmax)),
            style="wireframe", color="black", line_width=2, name="domain_box")

        if offscreen:
            pl.export_html(f'grid_stl_mask_{stl_solid}.html')
        else:
            pl.show()

    def inspect(self, add_stl=None, stl_opacity=0.5, stl_colors=None,
                anti_aliasing='ssaa', offscreen=False):

        '''3D plot using pyvista to visualize
        the structured grid and
        the imported stl geometries

        Parameters
        ---
        add_stl: str or list, optional
            List or str of stl solids to add to the plot by `pv.add_mesh`
        stl_opacity: float, default 0.1
            Opacity of the stl surfaces (0 - Transparent, 1 - Opaque)
        stl_colors: str or list of str, default 'white'
            Color of the stl surfaces
        '''
        from .materials import material_colors
        if stl_colors is None:
            stl_colors = self.stl_colors

        pv.global_theme.allow_empty_mesh = True
        pl = pv.Plotter()
        pl.add_mesh(self.grid, show_edges=True, cmap=['white', 'white'], name='grid')
        def clip(widget):
            # Plot structured grid
            b = widget.bounds
            x = self.x[np.logical_and(self.x>=b[0], self.x<=b[1])]
            y = self.y[np.logical_and(self.y>=b[2], self.y<=b[3])]
            z = self.z[np.logical_and(self.z>=b[4], self.z<=b[5])]
            X, Y, Z = np.meshgrid(x, y, z, indexing='ij')
            grid = pv.StructuredGrid(X.transpose(), Y.transpose(), Z.transpose())

            pl.add_mesh(grid, show_edges=True, cmap=['white', 'white'], name='grid')
            # Plot stl surface(s)
            if add_stl is not None: #add 1 selected stl solid
                if type(add_stl) is str:
                    key = add_stl
                    surf = self.read_stl(key)
                    surf = surf.clip_box(widget.bounds, invert=False)
                    if type(stl_colors[key]) is str:
                        pl.add_mesh(surf, color=material_colors[self.stl_colors[key]], opacity=stl_opacity, silhouette=True, smooth_shading=True, name=key)
                    else:
                        pl.add_mesh(surf, color=stl_colors[key], opacity=stl_opacity, silhouette=True, smooth_shading=True, name=key)

                elif type(add_stl) is list: #add selected list of stl solids
                    for i, key in enumerate(add_stl):
                        surf = self.read_stl(key)
                        surf = surf.clip_box(widget.bounds, invert=False)
                        if type(stl_colors) is dict:
                            if type(stl_colors[key]) is str:
                                pl.add_mesh(surf, color=material_colors[stl_colors[key]], opacity=stl_opacity, silhouette=True, smooth_shading=True, name=key)
                            else:
                                pl.add_mesh(surf, color=stl_colors[key], opacity=stl_opacity, silhouette=True, smooth_shading=True, name=key)
                        elif type(stl_colors) is list:
                            pl.add_mesh(surf, color=stl_colors[i], opacity=stl_opacity, silhouette=True, smooth_shading=True, name=key)
                        else:
                            pl.add_mesh(surf, color='white', opacity=stl_opacity, silhouette=True, smooth_shading=True, name=key)

            else: #add all stl solids
                for i, key in enumerate(self.stl_solids):
                    surf = self.read_stl(key)
                    surf = surf.clip_box(widget.bounds, invert=False)
                    if type(stl_colors) is dict:
                        if type(stl_colors[key]) is str:
                            pl.add_mesh(surf, color=material_colors[stl_colors[key]], opacity=stl_opacity, silhouette=True, smooth_shading=True, name=key)
                        else:
                            pl.add_mesh(surf, color=stl_colors[key], opacity=stl_opacity, silhouette=True, smooth_shading=True, name=key)
                    elif type(stl_colors) is list:
                        pl.add_mesh(surf, color=stl_colors[i], opacity=stl_opacity, silhouette=True, smooth_shading=True, name=key)
                    else:
                        pl.add_mesh(surf, color='white', opacity=stl_opacity, silhouette=True, smooth_shading=True, name=key)

        _ = pl.add_box_widget(callback=clip, rotation_enabled=False)

        # Camera orientation
        pl.camera_position = 'zx'
        pl.camera.azimuth += 30
        pl.camera.elevation += 30
        pl.set_background('mistyrose', top='white')
        self._add_logo_widget(pl)
        pl.add_axes()
        pl.enable_3_lights()
        pl.enable_anti_aliasing(anti_aliasing)

        if offscreen:
            pl.export_html('grid_inspect.html')
        else:
            pl.show()

<<<<<<< HEAD
    def save_to_h5(self, filename='grid.h5'):
        '''Save generated grid to HDF5 file

        Stored data:
        ------------
        * STL solid masks imported available to fill grid.cell_data
        * x, y, z: grid axis arrays
        * All `stl_` related variables:
            stl_solids, stl_materials, stl_colors,
            stl_scale, stl_rotate, stl_translate
        '''

        if not filename.endswith('.h5'):
            filename += '.h5'

        if self.verbose:
            print('Saving grid to HDF5 file:', filename)

        with h5py.File(filename, 'w') as hf:
            hf.create_dataset('x', data=np.array(self.x))
            hf.create_dataset('y', data=np.array(self.y))
            hf.create_dataset('z', data=np.array(self.z))

            # Save stl_ variables as groups
            for attr in ['stl_solids', 'stl_materials',
                        'stl_colors', 'stl_scale',
                        'stl_rotate', 'stl_translate']:
                grp = hf.create_group(attr)
                dct = getattr(self, attr)
                for key, val in dct.items():
                    # Use dtype='S' for strings, otherwise np.array
                    if isinstance(val, str):
                        grp.create_dataset(str(key), data=np.string_(val))
                    else:
                        grp.create_dataset(str(key), data=np.array(val))

            for key in self.stl_solids.keys():
                hf.create_dataset('grid_'+key, data=np.array(self.grid[key]))

    def load_from_h5(self, filename):
        '''Load grid from HDF5 file

        Stored data:
        ------------
        * STL solid masks imported available to fill grid.cell_data
        * x, y, z: grid axis arrays
        * All `stl_` related variables:
            stl_solids, stl_materials, stl_colors,
            stl_scale, stl_rotate, stl_translate
        '''
        if not filename.endswith('.h5'):
            filename += '.h5'

        if self.verbose:
            print('Loading grid from HDF5 file:', filename)

        with h5py.File(filename, 'r') as hf:
            # reconstruct stl dicts
            self.x = hf['x'][()]
            self.y = hf['y'][()]
            self.z = hf['z'][()]

            # Load stl_ variables from groups
            for attr in ['stl_solids', 'stl_materials',
                        'stl_colors', 'stl_scale',
                        'stl_rotate', 'stl_translate']:
                dct = {}
                grp = hf[attr]
                for key in grp.keys():
                    val = grp[key][()]
                    # Decode bytes to string if needed
                    if isinstance(val, bytes):
                        val = val.decode()
                    dct[key] = val
                setattr(self, attr, dct)

        # recompute dx, dy, dz, Nx, Ny, Nz
        self.Nx = len(self.x) - 1
        self.Ny = len(self.y) - 1
        self.Nz = len(self.z) - 1
        self.dx = np.min(np.diff(self.x))
        self.dy = np.min(np.diff(self.y))
        self.dz = np.min(np.diff(self.z))
        self.xmin, self.xmax = self.x[0], self.x[-1]
        self.ymin, self.ymax = self.y[0], self.y[-1]
        self.zmin, self.zmax = self.z[0], self.z[-1]

        # recommpute grid and L, iA, tL, itA
        self.compute_grid()

        # asign masks to grid.cell_data
        with h5py.File(filename, 'r') as hf:
            for key in self.stl_solids.keys():
                self.grid[key] = hf['grid_'+key][()]

        # add verbosity
        if self.verbose > 1:
            print(f'Loaded grid with {self.Nx*self.Ny*self.Nz} mesh cells:')
            print(f' * Number of cells: Nx={self.Nx}, Ny={self.Ny}, Nz={self.Nz}')
            print(f' * Simulation domain bounds: \n\
                x:[{self.xmin:.3f}, {self.xmax:.3f}],\n\
                y:[{self.ymin:.3f}, {self.ymax:.3f}],\n\
                z:[{self.zmin:.3f}, {self.zmax:.3f}]')
            print(f' * STL solids imported:\n\
                {list(self.stl_solids.keys())}')
            print(f' * STL solids assigned materials [eps_r, mu_r, sigma]:\n\
                {list(self.stl_materials.values())}')
=======
    def update_logger(self, attrs):
        """
        Assigns the parameters handed via attrs to the logger
        """
        for atr in attrs:
            self.logger.grid[atr] = getattr(self, atr)
>>>>>>> 9b381238
<|MERGE_RESOLUTION|>--- conflicted
+++ resolved
@@ -80,40 +80,12 @@
                 snap_points=None, snap_tol=1e-5, snap_solids=None,
                 stl_solids=None, stl_materials=None,
                 stl_rotate=[0., 0., 0.], stl_translate=[0., 0., 0.], stl_scale=1.0,
-<<<<<<< HEAD
                 stl_colors=None, stl_tol=1e-3,
                 load_from_h5=None, verbose=1,):
 
         self.verbose = verbose
         self.use_mpi = use_mpi
 
-=======
-                stl_colors=None, verbose=1, stl_tol=1e-3):
-        
-        t0 = time.time()
-        self.logger = Logger()
-        if verbose: print('Generating grid...')
-        self.verbose = verbose
-        self.use_mpi = use_mpi
-        self.use_mesh_refinement = use_mesh_refinement
-        self.update_logger(['use_mesh_refinement'])
-
-        # domain limits
-        self.xmin = xmin
-        self.xmax = xmax
-        self.ymin = ymin
-        self.ymax = ymax
-        self.zmin = zmin
-        self.zmax = zmax
-        self.Nx = Nx
-        self.Ny = Ny
-        self.Nz = Nz
-        self.dx = (xmax - xmin) / Nx
-        self.dy = (ymax - ymin) / Ny
-        self.dz = (zmax - zmin) / Nz
-        self.update_logger(['Nx', 'Ny', 'Nz', 'dx', 'dy', 'dz'])
-        
->>>>>>> 9b381238
         # stl info
         self.stl_solids = stl_solids
         self.stl_materials = stl_materials
@@ -121,8 +93,6 @@
         self.stl_translate = stl_translate
         self.stl_scale = stl_scale
         self.stl_colors = stl_colors
-<<<<<<< HEAD
-=======
         self.update_logger(['stl_solids', 'stl_materials'])
         if stl_rotate != [0., 0., 0.]:
             self.update_logger(['stl_rotate'])
@@ -130,7 +100,6 @@
             self.update_logger(['stl_translate'])
         if stl_scale != 1.0:
             self.update_logger(['stl_scale'])
->>>>>>> 9b381238
 
         if stl_solids is not None:
             self._prepare_stl_dicts()
@@ -229,14 +198,11 @@
             if stl_colors is None:
                 self.assign_colors()
 
-<<<<<<< HEAD
         if verbose:
             print(f'Total grid initialization time: {time.time() - t0} s')
 
-=======
         self.gridInitializationTime = time.time()-t0
         self.update_logger(['gridInitializationTime'])
->>>>>>> 9b381238
 
     def compute_grid(self):
         X, Y, Z = np.meshgrid(self.x, self.y, self.z, indexing='ij')
@@ -966,7 +932,6 @@
         else:
             pl.show()
 
-<<<<<<< HEAD
     def save_to_h5(self, filename='grid.h5'):
         '''Save generated grid to HDF5 file
 
@@ -1074,11 +1039,9 @@
                 {list(self.stl_solids.keys())}')
             print(f' * STL solids assigned materials [eps_r, mu_r, sigma]:\n\
                 {list(self.stl_materials.values())}')
-=======
     def update_logger(self, attrs):
         """
         Assigns the parameters handed via attrs to the logger
         """
         for atr in attrs:
-            self.logger.grid[atr] = getattr(self, atr)
->>>>>>> 9b381238
+            self.logger.grid[atr] = getattr(self, atr)