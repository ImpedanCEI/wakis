--- conflicted
+++ resolved
@@ -188,12 +188,8 @@
                 raise ImportError("[!] mpi4py is required when use_mpi=True but was not found")
 
         # tolerance for stl import tol*min(dx,dy,dz)
-<<<<<<< HEAD
         if verbose:
             print('Importing STL solids...')
-=======
-        if verbose: print('Importing STL solids...')
->>>>>>> c23b5831
         self.stl_tol = stl_tol
         if stl_solids is not None:
             self.mark_cells_in_stl()
@@ -335,31 +331,20 @@
 
     def mark_cells_in_stl(self):
         # Obtain masks with grid cells inside each stl solid
-<<<<<<< HEAD
-        tol = np.min([self.dx, self.dy, self.dz])*self.stl_tol
-=======
         stl_tolerance = np.min([self.dx, self.dy, self.dz])*self.stl_tol
->>>>>>> c23b5831
         for key in self.stl_solids.keys():
 
             surf = self.read_stl(key)
 
             # mark cells in stl [True == in stl, False == out stl]
             try:
-<<<<<<< HEAD
                 select = self.grid.select_enclosed_points(surf, tolerance=tol)
             except Exception:
                 select = self.grid.select_enclosed_points(surf, tolerance=tol, check_surface=False)
                 if self.verbose > 1:
                     print(f'[!] Warning: stl solid {key} may have issues with closed surfaces. Consider checking the STL file.')
 
-            self.grid[key] = select.point_data_to_cell_data()['SelectedPoints'] > tol
-=======
-                select = self.grid.select_enclosed_points(surf, tolerance=stl_tolerance)
-            except:
-                select = self.grid.select_enclosed_points(surf, tolerance=stl_tolerance, check_surface=False)
             self.grid[key] = select.point_data_to_cell_data()['SelectedPoints'] > stl_tolerance
->>>>>>> c23b5831
 
             if self.verbose and np.sum(self.grid[key]) == 0:
                 print(f'[!] Warning: no cells were marked inside stl solid {key}. Consider increasing the tolerance factor (currently {self.stl_tol}).')
