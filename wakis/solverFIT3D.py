--- conflicted
+++ resolved
@@ -769,15 +769,9 @@
                 sigma_0_pml = self.sigma[self.n_pml+1, self.Ny//2, self.Nz//2, d]
                 sigma_mult_pml = 1 if sigma_0_pml < 1 else sigma_0_pml # avoid null sigma in PML for relaxation time computation
                 for i in range(self.n_pml):
-<<<<<<< HEAD
                     self.ieps[i, :, :, d] = ieps_0_pml
                     self.sigma[i, :, :, d] = sigma_0_pml + sigma_mult_pml * sx[i]
                     #if sx[i] > 0 : self.ieps[i, :, :, d] = 1/(eps_0+sx[i]*(2*self.dt)) 
-=======
-                    self.ieps[i, :, :, d] = 1./eps_0
-                    self.sigma[i, :, :, d] = sx[i]
-                    #if sx[i] > 0 : self.ieps[i, :, :, d] = 1/(eps_0+sx[i]*(2*self.dt))
->>>>>>> fad37a5e
 
         if self.bc_low[1].lower() == 'pml':
             #sy[0:self.n_pml] = 1/(2*self.dt)*((self.y[self.n_pml] - self.y[:self.n_pml])/(self.n_pml*self.dy))**pml_exp
@@ -789,15 +783,9 @@
                 sigma_0_pml = self.sigma[self.Nx//2, self.n_pml+1, self.Nz//2, d]
                 sigma_mult_pml = 1 if sigma_0_pml < 1 else sigma_0_pml # avoid null sigma in PML for relaxation time computation
                 for j in range(self.n_pml):
-<<<<<<< HEAD
                     self.ieps[:, j, :, d] = ieps_0_pml
                     self.sigma[:, j, :, d] = sigma_0_pml + sigma_mult_pml * sy[j]
                     #if sy[j] > 0 : self.ieps[:, j, :, d] = 1/(eps_0+sy[j]*(2*self.dt)) 
-=======
-                    self.ieps[:, j, :, d] = 1./eps_0
-                    self.sigma[:, j, :, d] = sy[j]
-                    #if sy[j] > 0 : self.ieps[:, j, :, d] = 1/(eps_0+sy[j]*(2*self.dt))
->>>>>>> fad37a5e
 
         if self.bc_low[2].lower() == 'pml':
             #sz[0:self.n_pml] = eps_0/(2*self.dt)*((self.z[self.n_pml] - self.z[:self.n_pml])/(self.n_pml*self.dz))**pml_exp
@@ -809,15 +797,9 @@
                 sigma_0_pml = self.sigma[self.Nx//2, self.Ny//2, self.n_pml+1, d]
                 sigma_mult_pml = 1 if sigma_0_pml < 1 else sigma_0_pml # avoid null sigma in PML for relaxation time computation
                 for k in range(self.n_pml):
-<<<<<<< HEAD
                     self.ieps[:, :, k, d] = ieps_0_pml
                     self.sigma[:, :, k, d] = sigma_0_pml + sigma_mult_pml * sz[k]
                     #if sz[k] > 0. : self.ieps[:, :, k, d] = 1/(np.mean(sz[:self.n_pml])*eps_0) 
-=======
-                    self.ieps[:, :, k, d] = 1./eps_0
-                    self.sigma[:, :, k, d] = sz[k]
-                    #if sz[k] > 0. : self.ieps[:, :, k, d] = 1/(np.mean(sz[:self.n_pml])*eps_0)
->>>>>>> fad37a5e
 
         if self.bc_high[0].lower() == 'pml':
             #sx[-self.n_pml:] = 1/(2*self.dt)*((self.x[-self.n_pml:] - self.x[-self.n_pml])/(self.n_pml*self.dx))**pml_exp
@@ -830,15 +812,9 @@
                 sigma_mult_pml = 1 if sigma_0_pml < 1 else sigma_0_pml # avoid null sigma in PML for relaxation time computation
                 for i in range(self.n_pml):
                     i +=1
-<<<<<<< HEAD
                     self.ieps[-i, :, :, d] = ieps_0_pml
                     self.sigma[-i, :, :, d] = sigma_0_pml + sigma_mult_pml * sx[-i]
                     #if sx[-i] > 0 : self.ieps[-i, :, :, d] = 1/(eps_0+sx[-i]*(2*self.dt)) 
-=======
-                    self.ieps[-i, :, :, d] = 1./eps_0
-                    self.sigma[-i, :, :, d] = sx[-i]
-                    #if sx[-i] > 0 : self.ieps[-i, :, :, d] = 1/(eps_0+sx[-i]*(2*self.dt))
->>>>>>> fad37a5e
 
         if self.bc_high[1].lower() == 'pml':
             #sy[-self.n_pml:] = 1/(2*self.dt)*((self.y[-self.n_pml:] - self.y[-self.n_pml])/(self.n_pml*self.dy))**pml_exp
@@ -851,15 +827,9 @@
                 sigma_mult_pml = 1 if sigma_0_pml < 1 else sigma_0_pml # avoid null sigma in PML for relaxation time computation
                 for j in range(self.n_pml):
                     j +=1
-<<<<<<< HEAD
                     self.ieps[:, -j, :, d] = ieps_0_pml
                     self.sigma[:, -j, :, d] = sigma_0_pml + sigma_mult_pml * sy[-j]
                     #if sy[-j] > 0 : self.ieps[:, -j, :, d] = 1/(eps_0+sy[-j]*(2*self.dt)) 
-=======
-                    self.ieps[:, -j, :, d] = 1./eps_0
-                    self.sigma[:, -j, :, d] = sy[-j]
-                    #if sy[-j] > 0 : self.ieps[:, -j, :, d] = 1/(eps_0+sy[-j]*(2*self.dt))
->>>>>>> fad37a5e
 
         if self.bc_high[2].lower() == 'pml':
             #sz[-self.n_pml:] = eps_0/(2*self.dt)*((self.z[-self.n_pml:] - self.z[-self.n_pml])/(self.n_pml*self.dz))**pml_exp
@@ -872,13 +842,8 @@
                 sigma_mult_pml = 1 if sigma_0_pml < 1 else sigma_0_pml # avoid null sigma in PML for relaxation time computation
                 for k in range(self.n_pml):
                     k +=1
-<<<<<<< HEAD
                     self.ieps[:, :, -k, d] = ieps_0_pml
                     self.sigma[:, :, -k, d] = sigma_0_pml + sigma_mult_pml * sz[-k]
-=======
-                    self.ieps[:, :, -k, d] = 1./eps_0
-                    self.sigma[:, :, -k, d] = sz[-k]
->>>>>>> fad37a5e
                     #self.ieps[:, :, -k, d] = 1/(np.mean(sz[-self.n_pml:])*eps_0)
 
     def get_abc(self):
