# copyright ################################# #
# This file is part of the wakis Package.     #
# Copyright (c) CERN, 2024.                   #
# ########################################### #

import time
import os
import glob
import shutil
import h5py
import numpy as np
from tqdm import tqdm
from scipy.constants import c as c_light

from .logger import Logger

class WakeSolver():
    ''' Class for wake potential and impedance
    calculation from 3D time domain E fields
    '''

    def __init__(self, wakelength=None, q=1e-9, sigmaz=1e-3, beta=1.0,
<<<<<<< HEAD
                 xsource=0., ysource=0., xtest=0., ytest=0.,
                 chargedist=None, ti=None,
                 compute_plane='both', skip_cells=0, add_space=None,
                 Ez_file=None, save=True, results_folder='results/',
                 verbose=0, logfile=False, counter_moving=False):
=======
                 xsource=0., ysource=0., xtest=0., ytest=0., 
                 chargedist=None, ti=None, 
                 compute_plane='both', skip_cells=0, add_space=None, 
                 Ez_file='Ez.h5', save=True, results_folder='results/',
                 verbose=0, counter_moving=False):
>>>>>>> 9b381238
        '''
        Parameters
        ----------
        wakelength : float, optional
            Wakelength to be simulated. If not provided, it will be calculated from the Ez field data.
        q : float
            Beam total charge in [C]
        sigmaz : float
            Beam sigma in the longitudinal direction [m]
        beta : float, deafult 1.0
            Ratio of beam's velocity to the speed of light c [a.u.]
        xsource : float, default 0.
            Beam center in the transverse plane, x-dir [m]
        ysource : float, default 0.
            Beam center in the transverse plane, y-dir [m]
        xtest : float, default 0.
            Integration path center in the transverse plane, x-dir [m]
        ytest : float, default 0.
            Integration path center in the transverse plane, y-dir [m]
        ti : float, optional
            Injection time, when beam enters domain [s]. If not provided,
            the default value ti=8.53*sigmaz will be used
        chargedist : dict or str, default None
            If not provided, an analytic gaussian with sigmaz and q will be used.
            When str, specifies the filename containing the charge distribution data
            When dict, should contain the charge distribution data in keys (e.g.): {'X','Y'}
            'X' : longitudinal coordinate [m]
            'Y' : charge distribution in [C/m]
        Ez_file : str, default 'Ez.h5'
            hdf5 file containing Ez(x,y,z) data for every timestep
        save: bool, default True
            Flag to enable saving the wake potential, impedance and charge distribution
            results in `.txt` files.
            - Longitudinal: WP.txt, Z.txt.
            - Transverse: WPx.txt, WPy.txt, Zx.txt, Zy.txt
            - Charge distribution: lambda.txt, spectrum.txt
        verbose: bool, default 0
            Controls the level of verbose in the terminal output
        counter_moving: bool, default False
            If the test charge is moving in the same or opposite direction to the source

        Attributes
        ----------
        Ezt : ndarray
            Matrix (nz x nt) containing Ez(x_test, y_test, z, t)
            where nz = len(z), nt = len(t)
        s : ndarray
            Wakelegth vector s=c_light*t-z [m] representing the distance between
            the source and the integration point. Goes from -ti*c_light
            to the simulated wakelength where ti is the beam injection time.
        WP : ndarray
            Longitudinal wake potential WP(s) [V/pC]
        WP_3d : ndarray
            Longitudinal wake potential in 3d WP(x,y,s). Shape = (2*n+1, 2*n+1, len(s))
            where n = n_transverse_cells and s the wakelength array [V/pC]
        Z : ndarray
            Longitudinal impedance [Ohm] computed by the fourier-transformation of the
            longitudinal component of the wake potential, which is divided by the
            fourier-transformed charge distribution line function lambda(s) using a
            single-sided DFT with 1000 samples.
        WPx : ndarray
            Trasnverse wake potential in x direction WPx(s) [V/pC]
        WPy : ndarray
            Transverse wake potential in y direction WP(s) [V/pC]
        Zx : ndarray
            Trasnverse impedance in x-dir Zx(f) [Ohm]
        Zy : ndarray
            Transverse impedance in y-dir Zy(f) [Ohm]
        lambdas : ndarray
            Linear charge distribution of the passing beam λ(s) [C/m]
        lambdaf : ndarray
            Charge distribution spectrum λ(f) [C]
        dx : float
            Ez field mesh step in transverse plane, x-dir [m]
        dy : float
            Ez field mesh step in transverse plane, y-dir [m]
        x : ndarray
            vector containing x-coordinates for field monitor [m]
        y : ndarray
            vector containing y-coordinates for field monitor [m]
        n_transverse_cells : int, default 1
            Number of transverse cells used for the 3d calculation: 2*n+1
            This determines de size of the 3d wake potential

        '''

        #beam
        self.q = q
        self.sigmaz = sigmaz
        self.beta = beta
        self.v = self.beta*c_light
        self.xsource, self.ysource = xsource, ysource
        self.xtest, self.ytest = xtest, ytest
        self.chargedist = chargedist
        self.ti = ti
        self.skip_cells = skip_cells
        self.compute_plane = compute_plane
        self.DE_model = None

        self.counter_moving = counter_moving

        if add_space is not None: #legacy support for add_space
            self.skip_cells = add_space

        # Injection time
        if ti is not None:
            self.ti = ti
        else:
            #ti = 8.548921333333334*self.sigmaz/self.v  #injection time as in CST for beta = 1
            ti = 8.548921333333334*self.sigmaz/(np.sqrt(self.beta)*self.v) #injection time as in CST for beta <=1
            self.ti = ti

        #field
        self.Ez_file = Ez_file
        self.Ez_hf = None
        self.Ezt = None     #Ez(x_t, y_t, z, t)
        self.t = None
        self.xf, self.yf, self.zf = None, None, None    #field subdomain
        self.x, self.y, self.z = None, None, None #full simulation domain

        #solver init
        self.wakelength = wakelength
        self.s = None
        self.lambdas = None
        self.WP = None
        self.WP_3d = None
        self.n_transverse_cells = 1
        self.WPx, self.WPy = None, None
        self.f = None
        self.Z = None
        self.Zx, self.Zy = None, None
        self.lambdaf = None

        #user
        self.verbose = verbose
        self.logger = Logger()
        self.save = save
        self.folder = results_folder
        if not self.folder.endswith('/'):
            self.folder+='/'
        if self.Ez_file is None:
            self.Ez_file=self.folder+'Ez.h5'
        if self.save:
            if not os.path.exists(self.folder):
                os.mkdir(self.folder)
<<<<<<< HEAD

        # create log
        if self.log:
            self.params_to_log()
=======
        
        self.assign_logs()
>>>>>>> 9b381238

    def solve(self, compute_plane=None, **kwargs):
        '''
        Perform the wake potential and impedance for
        longitudinal and transverse plane
        '''
        if compute_plane is None:
            compute_plane = self.compute_plane

        for key, val in kwargs.items():
            setattr(self, key, val)

        t0 = time.time()

        if compute_plane.lower() == 'both' or 'transverse':
            # Obtain longitudinal Wake potential
            self.calc_long_WP_3d()

            #Obtain transverse Wake potential
            self.calc_trans_WP()

            #Obtain the longitudinal impedance
            self.calc_long_Z()

            #Obtain transverse impedance
            self.calc_trans_Z()

        elif compute_plane == 'longitudinal':
            # Obtain longitudinal Wake potential
            self.calc_long_WP()

            #Obtain the longitudinal impedance
            self.calc_long_Z()

        #Elapsed time
        t1 = time.time()
        totalt = t1-t0
        self.log('Calculation terminated in %ds' %totalt)

    def update_long_WP(self, t):
        '''WIP
        calculation of wake potential on the fly
        TODO: simplify logic, add transverse WP
        '''

        it = int(t/self.dt)
        if it == 0:
            # --- setup once before time loop ---
            # self.s already computed as in your calc_long_WP
            self.s = np.arange(-self.ti*self.v, self.wake.wakelength, self.dt*self.v) # 1D array of s-values (m)
            self.WP = np.zeros_like(self.s, dtype=np.float64)  # accumulator

        # --- inside your time loop, after Ez is updated for current timestep `it` ---
        # get Ez at the probe (shape nz,)
        # if you store Ez as Ezt[k, it] style, do:
        Ez_curr = self.E[self.Nx//2, self.Ny//2, :, 'z']   # or extract from self.E at (xmid, ymid, :) if not using Ezt

        # compute s values for each z where current Ez contributes
        s_vals = self.v * t - self.v * self.ti + np.min(self.z) - self.z
        # convert to fractional index in s-array
        idxf = (s_vals - self.s[0]) / (self.v*self.dt)   # float indices

        # mask in-range contributions
        mask = (idxf >= 0.0) & (idxf <= (len(self.s) - 1))
        if not np.any(mask):
            # no contributions fall into s range this timestep
            pass
        else:
            idxf_m = idxf[mask]
            Ez_m = Ez_curr[mask]

            # integer floor indices
            i0 = np.floor(idxf_m).astype(int)
            frac = idxf_m - i0

            # handle points that land exactly on last bin: we add all to last bin
            last_bin_mask = (i0 >= len(self.s) - 1)
            if np.any(last_bin_mask):
                # assign entirely to last bin (no i0+1 available)
                self.WP[-1] += np.sum(Ez_m[last_bin_mask]) * self.dz
                # drop those from other accumulation
                keep = ~last_bin_mask
                i0 = i0[keep]
                frac = frac[keep]
                Ez_m = Ez_m[keep]

            # accumulate with linear interpolation weights
            if i0.size:
                # faster: use bincount
                left = np.bincount(i0, weights=Ez_m * (1.0 - frac) * self.dz, minlength=len(self.s))
                right = np.bincount(i0 + 1, weights=Ez_m * frac * self.dz, minlength=len(self.s))
                self.WP += left + right

        if it == self.Nt-1:
            self.WP = self.WP/(self.q*1e12)

    def calc_long_WP(self, Ezt=None,**kwargs):
        '''
        Obtains the wake potential from the pre-computed longitudinal
        Ez(z,t) field from the specified solver.
        Parameters can be passed as **kwargs.

        Parameters
        ----------
        t : ndarray
            vector containing time values [s]
        z : ndarray
            vector containint z-coordinates [m]
        sigmaz : float
            Beam longitudinal sigma, to calculate injection time [m]
        q : float
            Beam charge, to normalize wake potential
        ti : float, default 8.53*sigmaz/c
            Injection time needed to set the negative part of s vector
            and wakelength
        Ezt : ndarray, default None
            Matrix (nz x nt) containing Ez(x_test, y_test, z, t)
            where nz = len(z), nt = len(t)
        Ez_file : str, default 'Ez.h5'
            HDF5 file containing the Ez(x, y, z) field data
            for every timestep. Needed only if Ezt is not provided.
        '''
        for key, val in kwargs.items():
            setattr(self, key, val)

        # Read h5
        if Ezt is not None:
            self.Ezt = Ezt

        elif self.Ez_hf is None:
            self.read_Ez()

        # time variables
        nt = len(self.t)
        dt = self.t[2]-self.t[1]
        ti = self.ti

        # longitudinal variables
        if self.zf is None:
            self.zf = self.z
        dz = self.zf[2]-self.zf[1]
        zmax = np.max(self.zf) #should it be domain's edge instead?
        zmin = np.min(self.zf)

        if self.skip_cells !=0:
            zz = slice(self.skip_cells, -self.skip_cells)
        else:
            zz = np.s_[:]
        z = self.zf[zz]
        nz = len(z)

        # Set Wake length and s
        if self.wakelength is not None:
            wakelength = self.wakelength
        else:
            wakelength = nt*dt*self.v - (zmax-zmin) - ti*self.v
            self.wakelength = wakelength

        s = np.arange(-self.ti*self.v, wakelength, dt*self.v)

        self.log('Max simulated time = '+str(round(self.t[-1]*1.0e9,4))+' ns')
        self.log('Wakelength = '+str(round(wakelength,3))+'m')

        # Initialize
        WP = np.zeros_like(s)
        keys = list(self.Ez_hf.keys())

        # check for rounding errors
        if nt > len(keys)-4:
            nt = len(keys)-4
            self.log('*** rounding error in number of timesteps')

        # Assembly Ez field
        self.log('Assembling Ez field...')
        Ezt = np.zeros((nz,nt))     #Assembly Ez field
        Ez = self.Ez_hf[keys[0]]

        if len(Ez.shape) == 3:
            for n in range(nt):
                Ez = self.Ez_hf[keys[n]]
                Ezt[:, n] = Ez[Ez.shape[0]//2+1,Ez.shape[1]//2+1,zz]

        elif len(Ez.shape) == 1:
            for n in range(nt):
                Ezt[:, n] = self.Ez_hf[keys[n]]
        self.Ezt = Ezt

        # integral of (Ez(xtest, ytest, z, t=(s+z)/c))dz
        print('Calculating longitudinal wake potential WP(s)...')
        with tqdm(total=len(s)*len(z)) as pbar:
            for n in range(len(s)):
                for k in range(nz):
                    ts = (z[k]+s[n])/self.v-zmin/self.v-self.t[0]+ti
                    it = int(ts/dt)                 #find index for t
                    if it < nt:
                        WP[n] = WP[n]+(Ezt[k, it])*dz   #compute integral
                    pbar.update(1)

        WP = WP/(self.q*1e12)     # [V/pC]

        self.s = s
        self.WP = WP

        if self.save:
            np.savetxt(self.folder+'WP.txt', np.c_[self.s,self.WP], header='   s [m]'+' '*20+'WP [V/pC]'+'\n'+'-'*48)

    def calc_long_WP_3d(self, **kwargs):
        '''
        Obtains the 3d wake potential from the pre-computed Ez(x,y,z)
        field from the specified solver. The calculation
        Parameters can be passed as **kwargs.

        Parameters
        ----------
        Ez_file : str, default 'Ez.h5'
            HDF5 file containing the Ez(x,y,z) field data for every timestep
        t : ndarray
            vector containing time values [s]
        z : ndarray
            vector containing z-coordinates [m]
        q : float
            Total beam charge in [C]. Default is 1e9 C
        n_transverse_cells : int, default 1
            Number of transverse cells used for the 3d calculation: 2*n+1
            This determines de size of the 3d wake potential
        '''
        self.log('\n')
        self.log('Longitudinal wake potential')
        self.log('-'*24)

        for key, val in kwargs.items():
            setattr(self, key, val)

        # Read h5
        if self.Ez_hf is None:
            self.read_Ez()

        # time variables
        nt = len(self.t)
        dt = self.t[2]-self.t[1]
        ti = self.ti

        # longitudinal varianles
        if self.zf is None:
            self.zf = self.z
        dz = self.zf[2]-self.zf[1]
        zmax = np.max(self.zf)
        zmin = np.min(self.zf)

        if self.skip_cells !=0:
            zz = slice(self.skip_cells, -self.skip_cells)
        else:
            zz = np.s_[:]
        z = self.zf[zz]
        nz = len(z)

        # Set Wake length and s
        if self.wakelength is not None:
            wakelength = self.wakelength
        else:
            wakelength = nt*dt*self.v - (zmax-zmin) - ti*self.v
            self.wakelength = wakelength

        s = np.arange(-self.ti*self.v, wakelength, dt*self.v)

        self.log(f'* Max simulated time = {np.max(self.t)} s')
        self.log(f'* Wakelength = {wakelength} m')

        #field subvolume in No.cells for x, y
        i0, j0 = self.n_transverse_cells, self.n_transverse_cells
        WP = np.zeros_like(s)
        WP_3d = np.zeros((i0*2+1,j0*2+1,len(s)))
        Ezt = np.zeros((nz,nt))
        keys = list(self.Ez_hf.keys())

        # check for rounding errors
        if nt > len(keys)-4:
            nt = len(keys)-4
            self.log('*** rounding error in number of timesteps')

        print('Calculating longitudinal wake potential WP(s)')
        with tqdm(total=len(s)*(i0*2+1)*(j0*2+1)) as pbar:
            for i in range(-i0,i0+1,1):
                for j in range(-j0,j0+1,1):

                    # Assembly Ez field
                    for n in range(nt):
                        Ez = self.Ez_hf[keys[n]]
                        Ezt[:, n] = Ez[Ez.shape[0]//2+i,Ez.shape[1]//2+j, zz]

                    # integral of (Ez(xtest, ytest, z, t=(s+z)/c))dz
                    if self.counter_moving:
                        for n in range(len(s)):
                            for k in range(nz):
                                ts = (z[-k - 1] - s[n]) / (-1 * self.v) - zmax / (-1 * self.v) - self.t[0] + ti
                                it = int(ts / dt)  # find index for t
                                if it < nt:
                                    WP[n] = WP[n] + (Ezt[-k - 1, it]) * (-1 * dz)  # compute integral
                            pbar.update(1)


                    else:
                        for n in range(len(s)):
                            for k in range(nz):
                                ts = (z[k]+s[n])/self.v-zmin/self.v-self.t[0]+ti
                                it = int(ts / dt)  # find index for t
                                if it < nt:
                                    WP[n] = WP[n] + (Ezt[k, it]) * dz  # compute integral

                            pbar.update(1)

                    WP = WP/(self.q*1e12)     # [V/pC]
                    WP_3d[i0+i,j0+j,:] = WP

        self.s = s
        self.WP = WP_3d[i0,j0,:]
        self.WP_3d = WP_3d

        self.log(f'Elapsed time {pbar.format_dict["elapsed"]} s')

        if self.save:
            np.savetxt(self.folder+'WP.txt', np.c_[self.s, self.WP], header='   s [m]'+' '*20+'WP [V/pC]'+'\n'+'-'*48)

    def calc_trans_WP(self, **kwargs):
        '''
        Obtains the transverse wake potential from the longitudinal
        wake potential in 3d using the Panofsky-Wenzel theorem using a
        second-order scheme for the gradient calculation

        Parameters
        ----------
        WP_3d : ndarray
            Longitudinal wake potential in 3d WP(x,y,s). Shape = (2*n+1, 2*n+1, len(s))
            where n = n_transverse_cells and s the wakelength array
        s : ndarray
            Wakelegth vector s=c*t-z representing the distance between
            the source and the integration point. Goes from -8.53*sigmat to WL
            where sigmat = sigmaz/c and WL is the Wakelength
        dx : float
            Ez field mesh step in transverse plane, x-dir [m]
        dy : float
            Ez field mesh step in transverse plane, y-dir [m]
        x : ndarray, optional
            vector containing x-coordinates [m]
        y : ndarray, optional
            vector containing y-coordinates [m]
        n_transverse_cells : int, default 1
            Number of transverse cells used for the 3d calculation: 2*n+1
            This determines de size of the 3d wake potential
        '''

        for key, val in kwargs.items():
            setattr(self, key, val)

        self.log('\n')
        self.log('Transverse wake potential')
        self.log('-'*24)
        self.log(f'* No. transverse cells = {self.n_transverse_cells}')

        # Obtain dx, dy, ds
        if 'dx' in kwargs.keys() and 'dy' in kwargs.keys():
            dx = kwargs['dx']
            dy = kwargs['dy']
        else:
            dx=self.xf[2]-self.xf[1]
            dy=self.yf[2]-self.yf[1]

        ds = self.s[2]-self.s[1]
        i0, j0 = self.n_transverse_cells, self.n_transverse_cells

        # Initialize variables
        WPx = np.zeros_like(self.s)
        WPy = np.zeros_like(self.s)
        int_WP = np.zeros_like(self.WP_3d)

        print('Calculating transverse wake potential WPx, WPy...')
        # Obtain the transverse wake potential
        with tqdm(total=len(self.s)*(i0*2+1)*(j0*2+1)) as pbar:
            for n in range(len(self.s)):
                for i in range(-i0,i0+1,1):
                    for j in range(-j0,j0+1,1):
                        # Perform the integral
                        int_WP[i0+i,j0+j,n]=np.sum(self.WP_3d[i0+i,j0+j,0:n])*ds
                        pbar.update(1)

                # Perform the gradient (second order scheme)
                WPx[n] = - (int_WP[i0+1,j0,n]-int_WP[i0-1,j0,n])/(2*dx)
                WPy[n] = - (int_WP[i0,j0+1,n]-int_WP[i0,j0-1,n])/(2*dy)

        self.WPx = WPx
        self.WPy = WPy

        self.log(f'Elapsed time {pbar.format_dict["elapsed"]} s')

        if self.save:
            np.savetxt(self.folder+'WPx.txt', np.c_[self.s,self.WPx], header='   s [m]'+' '*20+'WP [V/pC]'+'\n'+'-'*48)
            np.savetxt(self.folder+'WPy.txt', np.c_[self.s,self.WPx], header='   s [m]'+' '*20+'WP [V/pC]'+'\n'+'-'*48)

    def calc_long_Z(self, samples=1001, fmax=None, **kwargs):
        '''
        Obtains the longitudinal impedance from the longitudinal
        wake potential and the beam charge distribution using a
        single-sided DFT with 1000 samples.
        Parameters can be passed as **kwargs

        Parameters
        ----------
        WP : ndarray
            Longitudinal wake potential WP(s)
        s : ndarray
            Wakelegth vector s=c*t-z representing the distance between
            the source and the integration point. Goes from -8.53*sigmat to WL
            where sigmat = sigmaz/c and WL is the Wakelength
        lambdas : ndarray
            Charge distribution λ(s) interpolated to s axis, normalized by the beam charge
        chargedist : ndarray, optional
            Charge distribution λ(z). Not needed if lambdas is specified
        q : float, optional
            Total beam charge in [C]. Not needed if lambdas is specified
        z : ndarray
            vector containing z-coordinates [m]. Not needed if lambdas is specified
        sigmaz : float
            Beam sigma in the longitudinal direction [m].
            Used to calculate maximum frequency of interest fmax=c/(3*sigmaz)
        '''
        self.log('\n')
        self.log('Longitudinal impedance')
        self.log('-'*24)

        for key, val in kwargs.items():
            setattr(self, key, val)

        print('Calculating longitudinal impedance Z...')
        self.log(f'Single sided DFT with number of samples = {samples}')

        # setup charge distribution in s
        if self.lambdas is None and self.chargedist is not None:
            self.calc_lambdas()
        elif self.lambdas is None and self.chargedist is None:
            self.calc_lambdas_analytic()
            try:
                self.log('! Using analytic charge distribution λ(s) since no data was provided')
            except Exception: #ascii encoder error handling
                self.log('! Using analytic charge distribution since no data was provided')

        # Set up the DFT computation
        ds = np.mean(self.s[1:]-self.s[:-1])
        if fmax is None:
            fmax = self.v/self.sigmaz/3   #max frequency of interest
        N = int((self.v/ds)//fmax*samples) #to obtain a 1000 sample single-sided DFT

        # Obtain DFTs - is it v or c?
        lambdafft = np.fft.fft(self.lambdas*self.v, n=N)
        WPfft = np.fft.fft(self.WP*1e12, n=N)
        ffft = np.fft.fftfreq(len(WPfft), ds/self.v)

        # Mask invalid frequencies
        mask  = np.logical_and(ffft >= 0 , ffft < fmax)
        WPf = WPfft[mask]*ds
        lambdaf = lambdafft[mask]*ds
        self.f = ffft[mask]            # Positive frequencies

        # Compute the impedance
        self.Z = - WPf / lambdaf
        self.lambdaf = lambdaf

        if self.save:
            np.savetxt(self.folder+'Z.txt', np.c_[self.f, self.Z], header='   f [Hz]'+' '*20+'Z [Ohm]'+'\n'+'-'*48)
            np.savetxt(self.folder+'spectrum.txt', np.c_[self.f, self.lambdaf], header='   f [Hz]'+' '*20+'Charge distribution spectrum [C/s]'+'\n'+'-'*48)

    def calc_trans_Z(self, samples=1001, fmax=None):
        '''
        Obtains the transverse impedance from the transverse
        wake potential and the beam charge distribution using a
        single-sided DFT with 1000 samples
        Parameters can be passed as **kwargs
        '''
        self.log('\n')
        self.log('Transverse impedance')
        self.log('-'*24)

        print('Calculating transverse impedance Zx, Zy...')
        self.log(f'Single sided DFT with number of samples = {samples}')

        # Set up the DFT computation
        ds = np.mean(self.s[1:]-self.s[:-1])
        if fmax is None:
            fmax = self.v/self.sigmaz/3   #max frequency of interest
        N = int((self.v/ds)//fmax*samples) #to obtain a 1000 sample single-sided DFT

        # Obtain DFTs

        # Normalized charge distribution λ(w)
        lambdafft = np.fft.fft(self.lambdas*self.v, n=N)
        ffft=np.fft.fftfreq(len(lambdafft), ds/self.v)
        mask  = np.logical_and(ffft >= 0 , ffft < fmax)
        lambdaf = lambdafft[mask]*ds

        # Horizontal impedance Zx⊥(w)
        WPxfft = np.fft.fft(self.WPx*1e12, n=N)
        WPxf = WPxfft[mask]*ds

        self.Zx = 1j * WPxf / lambdaf

        # Vertical impedance Zy⊥(w)
        WPyfft = np.fft.fft(self.WPy*1e12, n=N)
        WPyf = WPyfft[mask]*ds

        self.Zy = 1j * WPyf / lambdaf

        self.fx = ffft[mask]
        self.fy = ffft[mask]

        if self.save:
            np.savetxt(self.folder+'Zx.txt', np.c_[self.fx, self.Zx], header='   f [Hz]'+' '*20+'Zx [Ohm]'+'\n'+'-'*48)
            np.savetxt(self.folder+'Zy.txt', np.c_[self.fy, self.Zy], header='   f [Hz]'+' '*20+'Zy [Ohm]'+'\n'+'-'*48)

    def calc_lambdas(self, **kwargs):
        '''Obtains normalized charge distribution in terms of s
        λ(s) to use in the Impedance calculation

        Parameters
        ----------
        s : ndarray
            Wakelegth vector s=c*t-z representing the distance between
            the source and the integration point. Goes from -8.53*sigmat to WL
            where sigmat = sigmaz/c and WL is the Wakelength
        chargedist : ndarray, optional
            Charge distribution λ(z)
        q : float, optional
            Total beam charge in [C]
        z : ndarray, optional
            vector containing z-coordinates of the domain [m]
        zf : ndarray, optional
            vector containing z-coordinates of the field monitor [m]. N
        '''
        for key, val in kwargs.items():
            setattr(self, key, val)

        if type(self.chargedist) is str:
            d = self.read_txt(self.chargedist)
            keys = list(d.keys())
            z = d[keys[0]]
            chargedist = d[keys[1]]

        elif (self.chargedist) is dict:
            keys = list(self.chargedist.keys())
            z = self.chargedist[keys[0]]
            chargedist = self.chargedist[keys[1]]

        else:
            chargedist = self.chargedist
            if len(self.z) == len(self.chargedist):
                z = self.z
            elif len(self.zf) == len(self.chargedist):
                z = self.zf
            else:
                self.log('Dimension error: check input dimensions')

        self.lambdas = np.interp(self.s, z, chargedist/self.q)

        if self.save:
            np.savetxt(self.folder+'lambda.txt', np.c_[self.s, self.lambdas], header='   s [Hz]'+' '*20+'Charge distribution [C/m]'+'\n'+'-'*48)

    def calc_lambdas_analytic(self, **kwargs):
        '''Obtains normalized charge distribution in s λ(z)
        as an analytical gaussian centered in s=0 and std
        equal sigmaz

        Parameters
        ----------
        s : ndarray
            Wakelegth vector s=c*t-z representing the distance between
            the source and the integration point. Goes from -8.53*sigmat to WL
            where sigmat = sigmaz/c and WL is the Wakelength
        sigmaz : float
            Beam sigma in the longitudinal direction [m]
        '''

        for key, val in kwargs.items():
            setattr(self, key, val)

        self.lambdas = 1/(self.sigmaz*np.sqrt(2*np.pi))*np.exp(-(self.s**2)/(2*self.sigmaz**2))

        if self.save:
            np.savetxt(self.folder+'lambda.txt', np.c_[self.s, self.lambdas], header='   s [Hz]'+' '*20+'Charge distribution [C/m]'+'\n'+'-'*48)

    def get_SmartBounds(self, freq_data=None, impedance_data=None,
                        minimum_peak_height=1.0, distance=3, inspect_bounds=True,
                        Rs_bounds=[0.8, 10], Q_bounds=[0.5, 5], fres_bounds=[-0.01e9, +0.01e9]
                        ):
        import iddefix

        self.log('\nCalculating bounds using the Smart Bound Determination...')
        # Smart bounds
        # Find the main resonators and estimate the bounds -courtesy of Malthe Raschke!
        bounds = iddefix.SmartBoundDetermination(freq_data, np.real(impedance_data), minimum_peak_height=minimum_peak_height,
                                                Rs_bounds=Rs_bounds, Q_bounds=Q_bounds, fres_bounds=fres_bounds)

        bounds.find(minimum_peak_height=minimum_peak_height, distance=distance)

        if inspect_bounds:
            bounds.inspect()
            bounds.to_table()
            return bounds

        bounds.to_table()
        return bounds


    def get_DEmodel_fitting(self, freq_data=None, impedance_data=None,
                         plane='longitudinal', dim='z',
                         parameterBounds=None, N_resonators=None, DE_kernel='DE',
                         maxiter=1e5, cmaes_sigma=0.01, popsize=150, tol=1e-3,
                         use_minimization=True, minimization_margin=[0.3, 0.2, 0.01],
                         minimum_peak_height=1.0, distance=3, inspect_bounds=False,
                         Rs_bounds=[0.8, 10], Q_bounds=[0.5, 5], fres_bounds=[-0.01e9, +0.01e9],
                         ):
        import iddefix

        if freq_data is None or impedance_data is None:
            if plane == 'longitudinal' and dim == 'z':
                freq_data = self.f
                impedance_data = self.Z
            elif plane == 'transverse':
                if dim == 'x':
                    freq_data = self.fx
                    impedance_data = self.Zx
                elif dim == 'y':
                    freq_data = self.fy
                    impedance_data = self.Zy
                else:
                    raise ValueError('Invalid dimension. Use dim = "x" or "y".')
            else:
                raise ValueError('Invalid plane or dimension. Use plane = "longitudinal" or "transverse" and choose the dimension dim = "z", "x" or "y".')

        if parameterBounds is None or N_resonators is None:
            bounds = self.get_SmartBounds(parameterBounds=parameterBounds,
                                        N_resonators=N_resonators,
                                        minimum_peak_height=minimum_peak_height,
                                        distance=distance,
                                        inspect_bounds=inspect_bounds,
                                        Rs_bounds=Rs_bounds, Q_bounds=Q_bounds, fres_bounds=fres_bounds)
            N_resonators = bounds.N_resonators
            parameterBounds = bounds.parameterBounds

        # Build the differential evolution model
        print('Fitting the impedance using Differential Evolution...')
        self.log('\nExtrapolating wake potential using Differential Evolution...')

        objectiveFunction=iddefix.ObjectiveFunctions.sumOfSquaredErrorReal
        DE_model = iddefix.EvolutionaryAlgorithm(freq_data,
                                                np.real(impedance_data),
                                                N_resonators=N_resonators,
                                                parameterBounds=parameterBounds,
                                                plane=plane,
                                                fitFunction='impedance',
                                                wake_length=self.wakelength, # in [m]
                                                objectiveFunction=objectiveFunction,
                                                )

        if DE_kernel == 'DE':
            DE_model.run_differential_evolution(maxiter=int(maxiter),
                                                popsize=popsize,
                                                tol=tol,
                                                mutation=(0.3, 0.8),
                                                crossover_rate=0.5)

        elif DE_kernel == 'CMAES': #TODO: fix UnboundLocalError
            DE_model.run_cmaes(maxiter=int(maxiter),
                                popsize=popsize,
                                sigma=cmaes_sigma,)

        if use_minimization:
            self.log('Running minimization algorithm...')
            DE_model.run_minimization_algorithm(minimization_margin)

        self.DE_model = DE_model
        self.log(DE_model.warning)
        if self.verbose:
            print(DE_model.warning)

        return DE_model

    def get_extrapolated_wake(self, wakelength, sigma=None, use_minimization=True):
        '''
        Get the extrapolated wake potential [V/pC] from the DE model
        '''
        if self.DE_model is None:
            raise AttributeError('Run get_DEmodel() first to obtain the DE model')

        if sigma is None:
            sigma = self.sigmaz/c_light

        # Get the extrapolated wake potential
        # TODO: add beta
        t = np.arange(self.s[0]/c_light, wakelength/c_light, (self.s[2]-self.s[1])/c_light)
        wake_potential = self.DE_model.get_wake_potential(t, sigma=sigma,
                                    use_minimization=use_minimization)

        s = t * c_light  # Convert time to distance [m]
        return s, -wake_potential*1e-12 # in [V/pC] + CST convention

    def get_extrapolated_wake_function(self, wakelength, use_minimization=True):
        '''
        Get the extrapolated wake function (a.k.a. Green function) from the DE model
        '''
        if self.DE_model is None:
            raise AttributeError('Run get_DEmodel() first to obtain the DE model')

        t = np.arange(self.s[0]/c_light, wakelength/c_light, (self.s[2]-self.s[1])/c_light)
        wake_function = self.DE_model.get_wake(t, use_minimization=use_minimization)
        return t, wake_function

    def get_extrapolated_impedance(self, f=None, use_minimization=True,
                                   wakelength=None):
        '''
        Get the extrapolated impedance [Ohm] from the DE model
        '''
        if self.DE_model is None:
            raise AttributeError('Run get_DEmodel() first to obtain the DE model')

        if f is None:
            f = self.DE_model.frequency_data

        impedance = self.DE_model.get_impedance(frequency_data=f,
                                                use_minimization=use_minimization,
                                                wakelength=wakelength)
        return f, impedance

    @staticmethod
    def calc_impedance_from_wake(wake, s=None, t=None, fmax=None,
                                    samples=None, verbose=True):
        if type(wake) is list:
            t = wake[0]
            wake = wake[1]
        if s is not None:
            t = s/c_light
        elif s is None and t is None:
            raise AttributeError('Provide time data through parameter "t" [s] or "s" [m]')
        dt = np.mean(t[1:]-t[:-1])

        # Maximum frequency: fmax = 1/dt
        if fmax is not None:
            aux = np.arange(t.min(), t.max(), 1/fmax/2)
            wake = np.interp(aux, t, wake)
            dt = np.mean(aux[1:]-aux[:-1])
            del aux
        else:
            fmax = 1/dt
        # Time resolution: fres=(1/len(wake)/dt/2)

        # Obtain DFTs
        if samples is not None:
            Wfft = np.fft.fft(wake, n=2*samples)
        else:
            Wfft = np.fft.fft(wake)

        ffft = np.fft.fftfreq(len(Wfft), dt)

        # Mask invalid frequencies
        mask  = np.logical_and(ffft >= 0 , ffft < fmax)
        Z = Wfft[mask]/len(wake)*2
        f = ffft[mask]            # Positive frequencies

        if verbose:
            print(f'* Number of samples = {len(f)}')
            print(f'* Maximum frequency = {f.max()} Hz')
            print(f'* Maximum resolution = {np.mean(f[1:]-f[:-1])} Hz')

        return [f, Z]

    @staticmethod
    def calc_wake_from_impedance(impedance, f=None, tmax=None,
                                samples=None, pad=0, verbose=True):

        if len(impedance) == 2:
            f = impedance[0]
            Z = impedance[1]
        elif f is None:
            raise AttributeError('Provide frequency data through parameter "f"')
        else:
            Z = impedance
        df = np.mean(f[1:]-f[:-1])

        # Maximum time: tmax = 1/(f[2]-f[1])
        if tmax is not None:
            aux = np.arange(f.min(), f.max(), 1/tmax)
            Z = np.interp(aux, f, Z)
            df = np.mean(aux[1:]-aux[:-1])
            del aux
        else:
            tmax = 1/df

        # Time resolution: tres=(1/len(Z)/(f[2]-f[1]))
        # pad = int(1/df/tres - len(Z))
        # wake = np.real(np.fft.ifft(np.pad(Z, pad)))
        wake = np.real(-1*np.fft.fft(Z, n=samples))
        wake = np.roll(wake,-1)
        # Inverse fourier transform of impedance
        t = np.linspace(0, tmax, len(wake))

        if verbose:
            print(f'* Number of samples = {len(t)}')
            print(f'* Maximum time = {t.max()} s')
            print(f'* Maximum resolution = {np.mean(t[1:]-t[:-1])} s')

        return [t, wake]

    def read_Ez(self, filename=None, return_value=False):
        '''
        Read the Ez.h5 file containing the Ez field information
        '''

        if filename is None:
            filename = self.Ez_file

        hf = h5py.File(filename, 'r')
        print(f'Reading h5 file {filename}' )
        self.log('Size of the h5 file: ' + str(round((os.path.getsize(filename)/10**9),2))+' Gb')

        #Set attributes
        self.Ez_hf = hf
        self.Ez_file = filename
        if 'x' in hf.keys():
            self.xf = np.array(hf['x'])
        if 'y' in hf.keys():
            self.yf = np.array(hf['y'])
        if 'z' in hf.keys():
            self.zf = np.array(hf['z'])
        if 't' in hf.keys():
            self.t = np.array(hf['t'])

        if return_value:
            return hf

    def read_txt(self, txt, skiprows=2, delimiter=None, usecols=None):
        '''
        Reads txt variables from ascii files and
        returns data in a dictionary. Header should
        be the first line.
        '''

        try:
            load = np.loadtxt(txt, skiprows=skiprows, delimiter=delimiter, usecols=usecols)
        except Exception:
            if self.verbose > 1:
                print(f'[!] Using dtype=np.complex128 to read {txt}')
            load = np.loadtxt(txt, skiprows=skiprows, delimiter=delimiter,
                              usecols=usecols, dtype=np.complex128)

        try: # keys == header names
            with open(txt) as f:
                header = f.readline()

            header = header.replace(' ', '')
            header = header.replace('#', '')
            header = header.replace('\n', '')
            header = header.split(']')

            d = {}
            for i in range(len(load[0,:])):
                d[header[i]+']'] = load[:, i]

        except Exception: #keys == int 0, 1, ...
            print('[!] Using integer keys since no header was found')
            d = {}
            for i in range(len(load[0,:])):
                d[i] = load[:, i]

        return d

    def save_txt(self, f_name, x_data=None, y_data=None, x_name='X [-]', y_name='Y [-]'):
        """
        Saves x and y data to a text file in a two-column format.

        This function exports the provided `x_data` and `y_data` to a `.txt` file,
        formatting the output with a header that includes custom column names.

        Parameters
        ----------
        f_name : str
            Name of the output file (without the `.txt` extension).
        x_data : numpy.ndarray, optional
            Array containing x-axis data. If None, the file is not saved.
        y_data : numpy.ndarray, optional
            Array containing y-axis data. If None, the file is not saved.
        x_name : str, optional
            Label for the x-axis column in the output file. Default is `"X [-]"`.
        y_name : str, optional
            Label for the y-axis column in the output file. Default is `"Y [-]"`.

        Notes
        -----
        - The data is saved in a two-column format where `x_data` and `y_data`
        are combined column-wise.
        - If `x_data` or `y_data` is missing, the function prints a warning and does not save a file.

        Examples
        --------
        Save two NumPy arrays to `data.txt`:

        >>> x = np.linspace(0, 10, 5)
        >>> y = np.sin(x)
        >>> save_txt("data", x, y, x_name="Time [s]", y_name="Amplitude")

        The saved file will look like:

            Time [s]               Amplitude
            --------------------------------
            0.00                   0.00
            2.50                   0.59
            5.00                   -0.99
            7.50                   0.94
            10.00                  -0.54
        """
        if x_data is not None and y_data is not None:
            np.savetxt(f_name+'.txt', np.c_[x_data, y_data], header='   '+x_name+' '*20+y_name+'\n'+'-'*48)
        else:
            print('txt not saved, please provide x_data and y_data')

    def load_results(self, folder=None):
        '''Load all txt from a given folder

        The txt files are generated when
        the attribute`save = True` is used
        '''
        if folder is None and self.folder is None:
            raise Exception('[!] Please provide a folder path')
        elif folder is None:
            folder = self.folder

        if not folder.endswith('/'):
            folder = folder + '/'

        _, self.lambdas = self.read_txt(folder+'lambda.txt').values()
        _, self.WPx = self.read_txt(folder+'WPx.txt').values()
        _, self.WPy = self.read_txt(folder+'WPy.txt').values()
        self.s, self.WP = self.read_txt(folder+'WP.txt').values()

        _, self.lambdaf = self.read_txt(folder+'spectrum.txt').values()
        _, self.Zx = self.read_txt(folder+'Zx.txt').values()
        _, self.Zy = self.read_txt(folder+'Zy.txt').values()
        self.f, self.Z = self.read_txt(folder+'Z.txt').values()

        self.f = np.abs(self.f)
        self.wakelength = self.s[-1]
        self.folder = folder
        self.Ez_file = folder + 'Ez.h5'

    def copy(self):
        obj = type(self).__new__(self.__class__)
        obj.__dict__.update(self.__dict__)
        return obj

    def log(self, txt):

        if self.verbose:
            print('\x1b[2;37m'+txt+'\x1b[0m')

<<<<<<< HEAD
        if not self.logfile:
            return

        title = 'wake'
        f = open(title + '.log', "a")
        f.write(txt + '\r\n')
        f.close()

    def params_to_log(self):
        self.log(time.asctime())
        self.log('Wake computation')
        self.log('='*24)
        self.log(f'* Charge q = {self.q} [C]')
        self.log(f'* Beam sigmaz = {self.sigmaz} [m]')
        self.log(f'* xsource, ysource = {self.xsource}, {self.ysource} [m]')
        self.log(f'* xtest, ytest = {self.xtest}, {self.ytest} [m]')
        self.log(f'* Beam injection time ti= {self.ti} [s]')

        if self.chargedist is not None:
            if type(self.chargedist) is str:
                self.log(f'* Charge distribution file: {self.chargedist}')
            else:
                self.log('* Charge distribution data is provided')
        else:
            self.log('* Charge distribution analytic')

        self.log('\n')

=======
>>>>>>> 9b381238
    def read_cst_3d(self, path=None, folder='3d', filename='Ez.h5', units=1e-3):
        '''
        Read CST 3d exports folder and store the
        Ez field information into a matrix Ez(x,y,z)
        for every timestep into a single `.h5` file
        compatible with wakis.

        Parameters
        ----------
        path: str, default None
            Path to the field data
        folder: str, default '3d'
            Folder containing the CST field data .txt files
        filename: str, default 'Ez.h5'
            Name of the h5 file that will be generated
        '''

        self.log('Reading 3d CST field exports')
        self.log('-'*24)

        if path is None:
            path = folder + '/'

        # Rename files with E-02, E-03
        for file in glob.glob(path +'*E-02.txt'):
            file=file.split(path)
            title=file[1].split('_')
            num=title[1].split('E')
            num[0]=float(num[0])/100

            ntitle=title[0]+'_'+str(num[0])+'.txt'
            shutil.copy(path+file[1], path+file[1]+'.old')
            os.rename(path+file[1], path+ntitle)

        for file in glob.glob(path +'*E-03.txt'):
            file=file.split(path)
            title=file[1].split('_')
            num=title[1].split('E')
            num[0]=float(num[0])/1000

            ntitle=title[0]+'_'+str(num[0])+'.txt'
            shutil.copy(path+file[1], path+file[1]+'.old')
            os.rename(path+file[1], path+ntitle)

        for file in glob.glob(path +'*_0.txt'):
            file=file.split(path)
            title=file[1].split('_')
            num=title[1].split('.')
            num[0]=float(num[0])

            ntitle=title[0]+'_'+str(num[0])+'.txt'
            shutil.copy(path+file[1], path+file[1]+'.old')
            os.rename(path+file[1], path+ntitle)

        #sort
        try:
            def sorter(item):
                num=item.split(path)[1].split('_')[1].split('.txt')[0]
                return float(num)
            fnames = sorted(glob.glob(path+'*.txt'), key=sorter)
        except Exception:
            print('[!] Using default sorting for the files')
            fnames = sorted(glob.glob(path+'*.txt'))

        #Get the number of longitudinal and transverse cells used for Ez
        i=0
        with open(fnames[0]) as f:
            lines=f.readlines()
            n_rows = len(lines)-3 #n of rows minus the header
            x1=lines[3].split()[0]

            while True:
                i+=1
                x2=lines[i+3].split()[0]
                if x1==x2:
                    break

        n_transverse_cells=i
        n_longitudinal_cells=int(n_rows/(n_transverse_cells**2))

        # Create h5 file
        if os.path.exists(path+filename):
            os.remove(path+filename)

        hf = h5py.File(path+filename, 'w')

        # Initialize variables
        Ez=np.zeros((n_transverse_cells, n_transverse_cells, n_longitudinal_cells))
        x=np.zeros((n_transverse_cells))
        y=np.zeros((n_transverse_cells))
        z=np.zeros((n_longitudinal_cells))
        t=[]

        nsteps, i, j, k = 0, 0, 0, 0
        skip=-4 #number of rows to skip
        rows=skip

        # Start scan
        self.log(f'Scanning files in {path}:')
        for file in tqdm(fnames):
            #self.log.debug('Scanning file '+ file + '...')
            title=file.split(path)
            title2=title[1].split('_')

            try:
                num=title2[1].split('.txt')
                t.append(float(num[0])*1e-9)
            except Exception:
                print('[!] timestep not found, using step number instead')
                t.append(nsteps)

            with open(file) as f:
                for line in f:
                    rows+=1
                    columns = line.split()

                    if rows>=0 and len(columns)>1:
                        k=int(rows/n_transverse_cells**2)
                        j=int(rows/n_transverse_cells-n_transverse_cells*k)
                        i=int(rows-j*n_transverse_cells-k*n_transverse_cells**2)

                        if k>= n_longitudinal_cells:
                            k = int(n_longitudinal_cells-1)

                        Ez[i,j,k]=float(columns[5])

                        x[i]=float(columns[0])*units
                        y[j]=float(columns[1])*units
                        z[k]=float(columns[2])*units

            if nsteps == 0:
                prefix='0'*5
                hf.create_dataset('Ez_'+prefix+str(nsteps), data=Ez)
            else:
                prefix='0'*(5-int(np.log10(nsteps)))
                hf.create_dataset('Ez_'+prefix+str(nsteps), data=Ez)

            i, j, k = 0, 0, 0
            rows=skip
            nsteps+=1

            #close file
            f.close()

        hf['x'] = x
        hf['y'] = y
        hf['z'] = z
        hf['t'] = t

        hf.close()

        #set field info
        self.log('Ez field is stored in a matrix with shape '+str(Ez.shape)+' in '+str(int(nsteps))+' datasets')
        self.log(f'Finished scanning files - hdf5 file {filename} succesfully generated')

        #Update self
        self.xf = x
        self.yf = y
        self.zf = z
        self.t = np.array(t)

    def assign_logs(self):
        """
        Assigns the parameters of the wake to the logger
        """
        self.logger.wakeSolver["ti"]=self.ti
        self.logger.wakeSolver["q"]=self.q
        self.logger.wakeSolver["sigmaz"]=self.sigmaz
        self.logger.wakeSolver["beta"]=self.beta
        self.logger.wakeSolver["xsource"]=self.xsource
        self.logger.wakeSolver["ysource"]=self.ysource
        self.logger.wakeSolver["xtest"]=self.xtest
        self.logger.wakeSolver["ytest"]=self.ytest
        self.logger.wakeSolver["chargedist"]=self.chargedist
        self.logger.wakeSolver["skip_cells"]=self.skip_cells
        self.logger.wakeSolver["results_folder"]=self.folder<|MERGE_RESOLUTION|>--- conflicted
+++ resolved
@@ -20,19 +20,11 @@
     '''
 
     def __init__(self, wakelength=None, q=1e-9, sigmaz=1e-3, beta=1.0,
-<<<<<<< HEAD
-                 xsource=0., ysource=0., xtest=0., ytest=0.,
-                 chargedist=None, ti=None,
-                 compute_plane='both', skip_cells=0, add_space=None,
-                 Ez_file=None, save=True, results_folder='results/',
-                 verbose=0, logfile=False, counter_moving=False):
-=======
                  xsource=0., ysource=0., xtest=0., ytest=0., 
                  chargedist=None, ti=None, 
                  compute_plane='both', skip_cells=0, add_space=None, 
-                 Ez_file='Ez.h5', save=True, results_folder='results/',
+                 Ez_file=None, save=True, results_folder='results/',
                  verbose=0, counter_moving=False):
->>>>>>> 9b381238
         '''
         Parameters
         ----------
@@ -178,15 +170,8 @@
         if self.save:
             if not os.path.exists(self.folder):
                 os.mkdir(self.folder)
-<<<<<<< HEAD
-
-        # create log
-        if self.log:
-            self.params_to_log()
-=======
         
         self.assign_logs()
->>>>>>> 9b381238
 
     def solve(self, compute_plane=None, **kwargs):
         '''
@@ -1033,7 +1018,7 @@
         try:
             load = np.loadtxt(txt, skiprows=skiprows, delimiter=delimiter, usecols=usecols)
         except Exception:
-            if self.verbose > 1:
+            if self.verbose:
                 print(f'[!] Using dtype=np.complex128 to read {txt}')
             load = np.loadtxt(txt, skiprows=skiprows, delimiter=delimiter,
                               usecols=usecols, dtype=np.complex128)
@@ -1143,41 +1128,9 @@
         return obj
 
     def log(self, txt):
-
         if self.verbose:
             print('\x1b[2;37m'+txt+'\x1b[0m')
 
-<<<<<<< HEAD
-        if not self.logfile:
-            return
-
-        title = 'wake'
-        f = open(title + '.log', "a")
-        f.write(txt + '\r\n')
-        f.close()
-
-    def params_to_log(self):
-        self.log(time.asctime())
-        self.log('Wake computation')
-        self.log('='*24)
-        self.log(f'* Charge q = {self.q} [C]')
-        self.log(f'* Beam sigmaz = {self.sigmaz} [m]')
-        self.log(f'* xsource, ysource = {self.xsource}, {self.ysource} [m]')
-        self.log(f'* xtest, ytest = {self.xtest}, {self.ytest} [m]')
-        self.log(f'* Beam injection time ti= {self.ti} [s]')
-
-        if self.chargedist is not None:
-            if type(self.chargedist) is str:
-                self.log(f'* Charge distribution file: {self.chargedist}')
-            else:
-                self.log('* Charge distribution data is provided')
-        else:
-            self.log('* Charge distribution analytic')
-
-        self.log('\n')
-
-=======
->>>>>>> 9b381238
     def read_cst_3d(self, path=None, folder='3d', filename='Ez.h5', units=1e-3):
         '''
         Read CST 3d exports folder and store the
