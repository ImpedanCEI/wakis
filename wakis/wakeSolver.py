--- conflicted
+++ resolved
@@ -308,10 +308,6 @@
 
         # longitudinal variables
         if self.zf is None: self.zf = self.z
-<<<<<<< HEAD
-=======
-        dz = np.diff(self.zf) #self.zf[2]-self.zf[1]
->>>>>>> d7e38407
         zmax = np.max(self.zf) #should it be domain's edge instead?
         zmin = np.min(self.zf)       
 
@@ -366,11 +362,7 @@
                     ts = (z[k]+s[n])/self.v-zmin/self.v-self.t[0]+ti
                     it = int(ts/dt)                 #find index for t
                     if it < nt:
-<<<<<<< HEAD
                         WP[n] = WP[n]+(Ezt[k, it])*self.dz[k]   #compute integral
-=======
-                        WP[n] = WP[n]+(Ezt[k, it])*dz[k]   #compute integral
->>>>>>> d7e38407
                     pbar.update(1)
 
         WP = WP/(self.q*1e12)     # [V/pC]
