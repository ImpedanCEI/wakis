--- conflicted
+++ resolved
@@ -23,11 +23,7 @@
                  xsource=0., ysource=0., xtest=0., ytest=0., 
                  chargedist=None, ti=None, 
                  compute_plane='both', skip_cells=0, add_space=None, 
-<<<<<<< HEAD
                  Ez_file='Ez.h5', save=True, results_folder='results/',
-=======
-                 Ez_file=None, save=True, results_folder='results/',
->>>>>>> fad37a5e
                  verbose=0, counter_moving=False):
         '''
         Parameters
@@ -314,13 +310,7 @@
         ti = self.ti
 
         # longitudinal variables
-<<<<<<< HEAD
         if self.zf is None: self.zf = self.z
-=======
-        if self.zf is None:
-            self.zf = self.z
-        dz = self.zf[2]-self.zf[1]
->>>>>>> fad37a5e
         zmax = np.max(self.zf) #should it be domain's edge instead?
         zmin = np.min(self.zf)
 
@@ -423,17 +413,9 @@
         ti = self.ti
 
         # longitudinal varianles
-<<<<<<< HEAD
         if self.zf is None: self.zf = self.z
         zmax = np.max(self.zf) 
         zmin = np.min(self.zf)              
-=======
-        if self.zf is None:
-            self.zf = self.z
-        dz = self.zf[2]-self.zf[1]
-        zmax = np.max(self.zf)
-        zmin = np.min(self.zf)
->>>>>>> fad37a5e
 
         if self.skip_cells !=0:
             zz = slice(self.skip_cells, -self.skip_cells)
@@ -545,7 +527,6 @@
         self.log('-'*24)
         self.log(f'* No. transverse cells = {self.n_transverse_cells}')
 
-<<<<<<< HEAD
         # # Obtain dx, dy, ds
         # if 'dx' in kwargs.keys() and 'dy' in kwargs.keys(): 
         #     dx = kwargs['dx']
@@ -553,15 +534,6 @@
         # else:
         #     dx=self.xf[2]-self.xf[1]
         #     dy=self.yf[2]-self.yf[1]
-=======
-        # Obtain dx, dy, ds
-        if 'dx' in kwargs.keys() and 'dy' in kwargs.keys():
-            dx = kwargs['dx']
-            dy = kwargs['dy']
-        else:
-            dx=self.xf[2]-self.xf[1]
-            dy=self.yf[2]-self.yf[1]
->>>>>>> fad37a5e
 
         ds = self.s[2]-self.s[1]
         i0, j0 = self.n_transverse_cells, self.n_transverse_cells
@@ -582,15 +554,9 @@
                         pbar.update(1)
 
                 # Perform the gradient (second order scheme)
-<<<<<<< HEAD
                 WPx[n] = - (int_WP[i0+1,j0,n]-int_WP[i0-1,j0,n])/(self.dx[i0-1]+self.dx[i0])
                 WPy[n] = - (int_WP[i0,j0+1,n]-int_WP[i0,j0-1,n])/(self.dy[j0-1]+self.dy[j0])
     
-=======
-                WPx[n] = - (int_WP[i0+1,j0,n]-int_WP[i0-1,j0,n])/(2*dx)
-                WPy[n] = - (int_WP[i0,j0+1,n]-int_WP[i0,j0-1,n])/(2*dy)
-
->>>>>>> fad37a5e
         self.WPx = WPx
         self.WPy = WPy
 
